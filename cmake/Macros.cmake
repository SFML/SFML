include(CMakeParseArguments)

# include the compiler warnings helpers
include(${CMAKE_CURRENT_LIST_DIR}/CompilerWarnings.cmake)

# This little macro lets you set any Xcode specific property
macro (sfml_set_xcode_property TARGET XCODE_PROPERTY XCODE_VALUE)
    set_property (TARGET ${TARGET} PROPERTY XCODE_ATTRIBUTE_${XCODE_PROPERTY} ${XCODE_VALUE})
endmacro ()

# set the appropriate standard library on each platform for the given target
# example: sfml_set_stdlib(sfml-system)
function(sfml_set_stdlib target)
    # for gcc >= 4.0 on Windows, apply the SFML_USE_STATIC_STD_LIBS option if it is enabled
    if(SFML_OS_WINDOWS AND SFML_COMPILER_GCC AND NOT SFML_GCC_VERSION VERSION_LESS "4")
        if(SFML_USE_STATIC_STD_LIBS AND NOT SFML_COMPILER_GCC_TDM)
            target_link_libraries(${target} PRIVATE "-static-libgcc" "-static-libstdc++")
        elseif(NOT SFML_USE_STATIC_STD_LIBS AND SFML_COMPILER_GCC_TDM)
            target_link_libraries(${target} PRIVATE "-shared-libgcc" "-shared-libstdc++")
        endif()
    endif()

    if (SFML_OS_MACOSX)
        if (${CMAKE_GENERATOR} MATCHES "Xcode")
            sfml_set_xcode_property(${target} CLANG_CXX_LIBRARY "libc++")
        else()
            target_compile_options(${target} PRIVATE "-stdlib=libc++")
            target_link_libraries(${target} PRIVATE "-stdlib=libc++")
        endif()
    endif()
endfunction()

function(sfml_set_common_ios_properties target)
    # enable automatic reference counting on iOS
    sfml_set_xcode_property(${target} CLANG_ENABLE_OBJC_ARC YES)
    sfml_set_xcode_property(${target} IPHONEOS_DEPLOYMENT_TARGET "${SFML_IOS_DEPLOYMENT_TARGET}")
    sfml_set_xcode_property(${target} CODE_SIGN_IDENTITY "${SFML_CODE_SIGN_IDENTITY}")

    get_target_property(target_type ${target} TYPE)
    if (target_type STREQUAL "EXECUTABLE")
        set_target_properties(${target} PROPERTIES
            MACOSX_BUNDLE TRUE # Bare executables are not usable on iOS, only bundle applications
            MACOSX_BUNDLE_GUI_IDENTIFIER "org.sfml-dev.${target}" # If missing, trying to launch an example in simulator will make Xcode < 9.3 crash
            MACOSX_BUNDLE_BUNDLE_NAME "${target}"
            MACOSX_BUNDLE_LONG_VERSION_STRING "${VERSION_MAJOR}.${VERSION_MINOR}.${VERSION_PATCH}"
        )
    endif()
endfunction()

# add a new target which is a SFML library
# example: sfml_add_library(sfml-graphics
#                           SOURCES sprite.cpp image.cpp ...
#                           [STATIC]) # Always create a static library and ignore BUILD_SHARED_LIBS
macro(sfml_add_library target)

    # parse the arguments
    cmake_parse_arguments(THIS "STATIC" "" "SOURCES" ${ARGN})
    if (NOT "${THIS_UNPARSED_ARGUMENTS}" STREQUAL "")
        message(FATAL_ERROR "Extra unparsed arguments when calling sfml_add_library: ${THIS_UNPARSED_ARGUMENTS}")
    endif()

    # create the target
    if (THIS_STATIC)
        add_library(${target} STATIC ${THIS_SOURCES})
    else()
        add_library(${target} ${THIS_SOURCES})
    endif()

<<<<<<< HEAD
    # enable and enforce C++17 support
    set_property(TARGET ${target} PROPERTY CXX_STANDARD 17)
=======
    # enable C++17 support
    target_compile_features(${target} PUBLIC cxx_std_17)
>>>>>>> bd124389

    set_file_warnings(${THIS_SOURCES})

    # define the export symbol of the module
    string(REPLACE "-" "_" NAME_UPPER "${target}")
    string(TOUPPER "${NAME_UPPER}" NAME_UPPER)
    set_target_properties(${target} PROPERTIES DEFINE_SYMBOL ${NAME_UPPER}_EXPORTS)

    # adjust the output file prefix/suffix to match our conventions
    if(BUILD_SHARED_LIBS AND NOT THIS_STATIC)
        if(SFML_OS_WINDOWS)
            # include the major version number in Windows shared library names (but not import library names)
            set_target_properties(${target} PROPERTIES DEBUG_POSTFIX -d)
            set_target_properties(${target} PROPERTIES SUFFIX "-${VERSION_MAJOR}${CMAKE_SHARED_LIBRARY_SUFFIX}")

            # fill out all variables we use to generate the .rc file
            string(TIMESTAMP RC_CURRENT_YEAR "%Y")
            string(REGEX REPLACE "sfml-([a-z])([a-z]*)" "\\1" RC_MODULE_NAME_HEAD "${target}")
            string(REGEX REPLACE "sfml-([a-z])([a-z]*)" "\\2" RC_MODULE_NAME_TAIL "${target}")
            string(TOUPPER "${RC_MODULE_NAME_HEAD}" RC_MODULE_NAME_HEAD)
            set(RC_MODULE_NAME "${RC_MODULE_NAME_HEAD}${RC_MODULE_NAME_TAIL}")
            set(RC_VERSION_SUFFIX "") # Add something like the git revision short SHA-1 in the future
            set(RC_PRERELEASE "0") # Set to 1 to mark the DLL as a pre-release DLL
            set(RC_TARGET_NAME "${target}")
            set(RC_TARGET_FILE_NAME_SUFFIX "-${VERSION_MAJOR}${CMAKE_SHARED_LIBRARY_SUFFIX}")

            # generate the .rc file
            configure_file(
                "${SFML_SOURCE_DIR}/tools/windows/resource.rc.in"
                "${CMAKE_CURRENT_BINARY_DIR}/${target}.rc"
                @ONLY
            )
            target_sources(${target} PRIVATE "${CMAKE_CURRENT_BINARY_DIR}/${target}.rc")
            source_group("" FILES "${CMAKE_CURRENT_BINARY_DIR}/${target}.rc")
        else()
            set_target_properties(${target} PROPERTIES DEBUG_POSTFIX -d)
        endif()
        if (SFML_OS_WINDOWS AND SFML_COMPILER_GCC)
            # on Windows/gcc get rid of "lib" prefix for shared libraries,
            # and transform the ".dll.a" suffix into ".a" for import libraries
            set_target_properties(${target} PROPERTIES PREFIX "")
            set_target_properties(${target} PROPERTIES IMPORT_SUFFIX ".a")
        endif()
    else()
        set_target_properties(${target} PROPERTIES DEBUG_POSTFIX -s-d)
        set_target_properties(${target} PROPERTIES RELEASE_POSTFIX -s)
        set_target_properties(${target} PROPERTIES MINSIZEREL_POSTFIX -s)
        set_target_properties(${target} PROPERTIES RELWITHDEBINFO_POSTFIX -s)
    endif()

    # set the version and soversion of the target (for compatible systems -- mostly Linuxes)
    # except for Android which strips soversion suffixes
    if(NOT SFML_OS_ANDROID)
        set_target_properties(${target} PROPERTIES SOVERSION ${VERSION_MAJOR}.${VERSION_MINOR})
        set_target_properties(${target} PROPERTIES VERSION ${VERSION_MAJOR}.${VERSION_MINOR}.${VERSION_PATCH})
    endif()

    # set the target's folder (for IDEs that support it, e.g. Visual Studio)
    set_target_properties(${target} PROPERTIES FOLDER "SFML")

    # set the target flags to use the appropriate C++ standard library
    sfml_set_stdlib(${target})

    # For Visual Studio on Windows, export debug symbols (PDB files) to lib directory
    if(SFML_GENERATE_PDB)
        # PDB files are only generated in Debug and RelWithDebInfo configurations, find out which one
        if(${CMAKE_BUILD_TYPE} STREQUAL "Debug")
            set(SFML_PDB_POSTFIX "-d")
        else()
            set(SFML_PDB_POSTFIX "")
        endif()

        if(BUILD_SHARED_LIBS AND NOT THIS_STATIC)
            # DLLs export debug symbols in the linker PDB (the compiler PDB is an intermediate file)
            set_target_properties(${target} PROPERTIES
                                  PDB_NAME "${target}${SFML_PDB_POSTFIX}"
                                  PDB_OUTPUT_DIRECTORY "${PROJECT_BINARY_DIR}/lib")
        else()
            # Static libraries have no linker PDBs, thus the compiler PDBs are relevant
            set_target_properties(${target} PROPERTIES
                                  COMPILE_PDB_NAME "${target}-s${SFML_PDB_POSTFIX}"
                                  COMPILE_PDB_OUTPUT_DIRECTORY "${PROJECT_BINARY_DIR}/lib")
        endif()
    endif()

    # if using gcc >= 4.0 or clang >= 3.0 on a non-Windows platform, we must hide public symbols by default
    # (exported ones are explicitly marked)
    if(NOT SFML_OS_WINDOWS AND ((SFML_COMPILER_GCC AND NOT SFML_GCC_VERSION VERSION_LESS "4") OR (SFML_COMPILER_CLANG AND NOT SFML_CLANG_VERSION VERSION_LESS "3")))
        set_target_properties(${target} PROPERTIES COMPILE_FLAGS -fvisibility=hidden)
    endif()

    # build frameworks or dylibs
    if(SFML_OS_MACOSX AND BUILD_SHARED_LIBS AND NOT THIS_STATIC)
        if(SFML_BUILD_FRAMEWORKS)
            # adapt target to build frameworks instead of dylibs
            set_target_properties(${target} PROPERTIES
                                  FRAMEWORK TRUE
                                  FRAMEWORK_VERSION ${VERSION_MAJOR}.${VERSION_MINOR}.${VERSION_PATCH}
                                  MACOSX_FRAMEWORK_IDENTIFIER org.sfml-dev.${target}
                                  MACOSX_FRAMEWORK_SHORT_VERSION_STRING ${VERSION_MAJOR}.${VERSION_MINOR}.${VERSION_PATCH}
                                  MACOSX_FRAMEWORK_BUNDLE_VERSION ${VERSION_MAJOR}.${VERSION_MINOR}.${VERSION_PATCH})
        endif()

        # adapt install directory to allow distributing dylibs/frameworks in user's frameworks/application bundle
        # but only if cmake rpath options aren't set
        if(NOT CMAKE_SKIP_RPATH AND NOT CMAKE_SKIP_INSTALL_RPATH AND NOT CMAKE_INSTALL_RPATH AND NOT CMAKE_INSTALL_RPATH_USE_LINK_PATH AND NOT CMAKE_INSTALL_NAME_DIR)
            set_target_properties(${target} PROPERTIES INSTALL_NAME_DIR "@rpath")
            if(NOT CMAKE_SKIP_BUILD_RPATH)
                if (CMAKE_VERSION VERSION_LESS 3.9)
                    set_target_properties(${target} PROPERTIES BUILD_WITH_INSTALL_RPATH TRUE)
                else()
                    set_target_properties(${target} PROPERTIES BUILD_WITH_INSTALL_NAME_DIR TRUE)
                endif()
            endif()
        endif()
    endif()

    if (SFML_OS_IOS)
        sfml_set_common_ios_properties(${target})
    endif()

    # sfml-activity library is our bootstrap activity and must not depend on stlport_shared
    # (otherwise Android will fail to load it)
    if (SFML_OS_ANDROID)
        if (${target} MATCHES "sfml-activity")
            set_target_properties(${target} PROPERTIES COMPILE_FLAGS -fpermissive)
            set_target_properties(${target} PROPERTIES LINK_FLAGS "-landroid -llog")
            set(CMAKE_CXX_CREATE_SHARED_LIBRARY ${CMAKE_CXX_CREATE_SHARED_LIBRARY_WITHOUT_STL})
        else()
            set(CMAKE_CXX_CREATE_SHARED_LIBRARY ${CMAKE_CXX_CREATE_SHARED_LIBRARY_WITH_STL})
        endif()
    endif()

    # add the install rule
    install(TARGETS ${target} EXPORT SFMLConfigExport
            RUNTIME DESTINATION ${CMAKE_INSTALL_BINDIR} COMPONENT bin
            LIBRARY DESTINATION ${CMAKE_INSTALL_LIBDIR} COMPONENT bin
            ARCHIVE DESTINATION ${CMAKE_INSTALL_LIBDIR} COMPONENT devel
            FRAMEWORK DESTINATION "." COMPONENT bin)

    # add <project>/include as public include directory
    target_include_directories(${target}
                               PUBLIC $<BUILD_INTERFACE:${PROJECT_SOURCE_DIR}/include>
                               PRIVATE ${PROJECT_SOURCE_DIR}/src)

    if (SFML_BUILD_FRAMEWORKS)
        target_include_directories(${target} INTERFACE $<INSTALL_INTERFACE:SFML.framework>)
    else()
        target_include_directories(${target} INTERFACE $<INSTALL_INTERFACE:include>)
    endif()

    # define SFML_STATIC if the build type is not set to 'shared'
    if(NOT BUILD_SHARED_LIBS)
        target_compile_definitions(${target} PUBLIC "SFML_STATIC")
    endif()

endmacro()

# add a new target which is a SFML example
# example: sfml_add_example(ftp
#                           SOURCES ftp.cpp ...
#                           BUNDLE_RESOURCES MainMenu.nib ...    # Files to be added in target but not installed next to the executable
#                           DEPENDS sfml-network
#                           RESOURCES_DIR resources)             # A directory to install next to the executable and sources
macro(sfml_add_example target)

    # parse the arguments
    cmake_parse_arguments(THIS "GUI_APP" "RESOURCES_DIR" "SOURCES;BUNDLE_RESOURCES;DEPENDS" ${ARGN})

    # set a source group for the source files
    source_group("" FILES ${THIS_SOURCES})

    # check whether resources must be added in target
    set(target_input ${THIS_SOURCES})
    if(THIS_BUNDLE_RESOURCES)
        set(target_input ${target_input} ${THIS_BUNDLE_RESOURCES})
    endif()

    # create the target
    if(THIS_GUI_APP AND SFML_OS_WINDOWS AND NOT DEFINED CMAKE_CONFIGURATION_TYPES AND ${CMAKE_BUILD_TYPE} STREQUAL "Release")
        add_executable(${target} WIN32 ${target_input})
        target_link_libraries(${target} PRIVATE sfml-main)
    elseif(THIS_GUI_APP AND SFML_OS_IOS)

        # For iOS apps we need the launch screen storyboard,
        # and a custom info.plist to use it
        SET(LAUNCH_SCREEN "${CMAKE_SOURCE_DIR}/examples/assets/LaunchScreen.storyboard")
        SET(LOGO "${CMAKE_SOURCE_DIR}/examples/assets/logo.png")
        SET(INFO_PLIST "${CMAKE_SOURCE_DIR}/examples/assets/info.plist")
        SET(ICONS "${CMAKE_SOURCE_DIR}/examples/assets/icon.icns")
        add_executable(${target} MACOSX_BUNDLE ${target_input} ${LAUNCH_SCREEN} ${LOGO} ${ICONS})
        set(RESOURCES ${LAUNCH_SCREEN} ${LOGO} ${ICONS})
        set_target_properties(${target} PROPERTIES RESOURCE "${RESOURCES}"
                                                   MACOSX_BUNDLE_INFO_PLIST ${INFO_PLIST}
                                                   MACOSX_BUNDLE_ICON_FILE icon.icns)
        target_link_libraries(${target} PRIVATE sfml-main)
    else()
        add_executable(${target} ${target_input})
    endif()

<<<<<<< HEAD
    # enable and enforce C++17 support
    set_property(TARGET ${target} PROPERTY CXX_STANDARD 17)
=======
    # enable C++17 support
    target_compile_features(${target} PUBLIC cxx_std_17)
>>>>>>> bd124389

    set_file_warnings(${target_input})

    # set the debug suffix
    set_target_properties(${target} PROPERTIES DEBUG_POSTFIX -d)

    # set the target's folder (for IDEs that support it, e.g. Visual Studio)
    set_target_properties(${target} PROPERTIES FOLDER "Examples")

    # set the target flags to use the appropriate C++ standard library
    sfml_set_stdlib(${target})

    # set the Visual Studio startup path for debugging
    set_target_properties(${target} PROPERTIES VS_DEBUGGER_WORKING_DIRECTORY ${CMAKE_CURRENT_SOURCE_DIR})

    # link the target to its SFML dependencies
    if(THIS_DEPENDS)
        target_link_libraries(${target} PRIVATE ${THIS_DEPENDS})
    endif()

    if (SFML_OS_IOS)
        sfml_set_common_ios_properties(${target})
    endif()

endmacro()

# add a new target which is a SFML test
# example: sfml_add_test(sfml-test
#                           ftp.cpp ...
#                           sfml-network)
function(sfml_add_test target SOURCES DEPENDS)

    # set a source group for the source files
    source_group("" FILES ${SOURCES})

    # create the target
    add_executable(${target} ${SOURCES})

    # enable C++17 support
    target_compile_features(${target} PUBLIC cxx_std_17)

    # set the target's folder (for IDEs that support it, e.g. Visual Studio)
    set_target_properties(${target} PROPERTIES FOLDER "Tests")

    # link the target to its SFML dependencies
    if(DEPENDS)
        target_link_libraries(${target} PRIVATE ${DEPENDS})
    endif()

    # Add the test
    add_test(${target} ${target})

    # If building shared libs on windows we must copy the dependencies into the folder
    if (WIN32 AND BUILD_SHARED_LIBS)
        foreach (DEPENDENCY ${DEPENDS})
            add_custom_command(TARGET ${target} PRE_BUILD
                                COMMAND ${CMAKE_COMMAND} -E copy
                                $<TARGET_FILE:${DEPENDENCY}>
                                $<TARGET_FILE_DIR:${target}>)
        endforeach()
    endif()
endfunction()

# Create an interface library for an external dependency. This virtual target can provide
# link specifications and include directories to be used by dependees.
# The created INTERFACE library is tagged for export to be part of the generated SFMLConfig
# Usage: sfml_add_external(target_name
#                          [INCLUDE "extlibs/include"]
#                          [LINK "extlibs/libfoo/libfoo.a"])
function(sfml_add_external)
    list(GET ARGN 0 target)
    list(REMOVE_AT ARGN 0)

    if (TARGET ${target})
        message(FATAL_ERROR "Target '${target}' is already defined")
    endif()

    cmake_parse_arguments(THIS "" "" "INCLUDE;LINK" ${ARGN})
    if (THIS_UNPARSED_ARGUMENTS)
        message(FATAL_ERROR "Unknown arguments when calling sfml_import_library: ${THIS_UNPARSED_ARGUMENTS}")
    endif()

    add_library(${target} INTERFACE)

    if (THIS_INCLUDE)
        foreach(include_dir IN LISTS THIS_INCLUDE)
            if (NOT include_dir)
                message(FATAL_ERROR "No path given for include dir ${THIS_INCLUDE}")
            endif()
            target_include_directories(${target} SYSTEM INTERFACE "$<BUILD_INTERFACE:${include_dir}>")
        endforeach()
    endif()

    if (THIS_LINK)
        foreach(link_item IN LISTS THIS_LINK)
            if (NOT link_item)
                message(FATAL_ERROR "Missing item in ${THIS_LINK}")
            endif()
            target_link_libraries(${target} INTERFACE "$<BUILD_INTERFACE:${link_item}>")
        endforeach()
    endif()

    install(TARGETS ${target} EXPORT SFMLConfigExport)
endfunction()

# Find the requested package and make an INTERFACE library from it
# The created INTERFACE library is tagged for export to be part of the generated SFMLConfig
# Usage: sfml_find_package(wanted_target_name
#                          [INCLUDE "OPENGL_INCLUDE_DIR"]
#                          [LINK "OPENGL_gl_LIBRARY"])
function(sfml_find_package)
    list(GET ARGN 0 target)
    list(REMOVE_AT ARGN 0)

    if (TARGET ${target})
        message(FATAL_ERROR "Target '${target}' is already defined")
    endif()

    cmake_parse_arguments(THIS "" "" "INCLUDE;LINK" ${ARGN})
    if (THIS_UNPARSED_ARGUMENTS)
        message(FATAL_ERROR "Unknown arguments when calling sfml_import_library: ${THIS_UNPARSED_ARGUMENTS}")
    endif()

    set(CMAKE_MODULE_PATH "${PROJECT_SOURCE_DIR}/cmake/Modules/")
    if (SFML_OS_IOS)
        find_host_package(${target} REQUIRED)
    else()
        find_package(${target} REQUIRED)
    endif()

    # Make sure to interpret the items in INCLUDE and LINK parameters. sfml_add_external()
    # does not interpret given items in order to also accept parameters that must not be interpreted
    set(LINK_LIST "")
    if (THIS_LINK)
        foreach(link_item IN LISTS THIS_LINK)
            list(APPEND LINK_LIST "${${link_item}}")
        endforeach()
    endif()

    set(INCLUDE_LIST "")
    if (THIS_INCLUDE)
        foreach(include_dir IN LISTS THIS_INCLUDE)
            list(APPEND INCLUDE_LIST "${${include_dir}}")
        endforeach()
    endif()

    sfml_add_external(${target} INCLUDE ${INCLUDE_LIST} LINK ${LINK_LIST})
endfunction()

# Generate a SFMLConfig.cmake file (and associated files) from the targets registered against
# the EXPORT name "SFMLConfigExport" (EXPORT parameter of install(TARGETS))
function(sfml_export_targets)
    # CMAKE_CURRENT_LIST_DIR or CMAKE_CURRENT_SOURCE_DIR not usable for files that are to be included like this one
    set(CURRENT_DIR "${PROJECT_SOURCE_DIR}/cmake")

    include(CMakePackageConfigHelpers)
    write_basic_package_version_file("${CMAKE_CURRENT_BINARY_DIR}/SFMLConfigVersion.cmake"
                                     VERSION ${VERSION_MAJOR}.${VERSION_MINOR}.${VERSION_PATCH}
                                     COMPATIBILITY SameMajorVersion)

    if (BUILD_SHARED_LIBS)
        set(config_name "Shared")
    else()
        set(config_name "Static")
    endif()
    set(targets_config_filename "SFML${config_name}Targets.cmake")

    export(EXPORT SFMLConfigExport
           FILE "${CMAKE_CURRENT_BINARY_DIR}/${targets_config_filename}")

    if (SFML_BUILD_FRAMEWORKS)
        set(config_package_location "SFML.framework/Resources/CMake")
    else()
        set(config_package_location ${CMAKE_INSTALL_LIBDIR}/cmake/SFML)
    endif()
    configure_package_config_file("${CURRENT_DIR}/SFMLConfig.cmake.in" "${CMAKE_CURRENT_BINARY_DIR}/SFMLConfig.cmake"
        INSTALL_DESTINATION "${config_package_location}")
    configure_package_config_file("${CURRENT_DIR}/SFMLConfigDependencies.cmake.in" "${CMAKE_CURRENT_BINARY_DIR}/SFMLConfigDependencies.cmake"
        INSTALL_DESTINATION "${config_package_location}")


    install(EXPORT SFMLConfigExport
            FILE ${targets_config_filename}
            DESTINATION ${config_package_location})

    install(FILES "${CMAKE_CURRENT_BINARY_DIR}/SFMLConfig.cmake"
                  "${CMAKE_CURRENT_BINARY_DIR}/SFMLConfigDependencies.cmake"
                  "${CMAKE_CURRENT_BINARY_DIR}/SFMLConfigVersion.cmake"
            DESTINATION ${config_package_location}
            COMPONENT devel)
endfunction()<|MERGE_RESOLUTION|>--- conflicted
+++ resolved
@@ -66,13 +66,8 @@
         add_library(${target} ${THIS_SOURCES})
     endif()
 
-<<<<<<< HEAD
-    # enable and enforce C++17 support
-    set_property(TARGET ${target} PROPERTY CXX_STANDARD 17)
-=======
     # enable C++17 support
     target_compile_features(${target} PUBLIC cxx_std_17)
->>>>>>> bd124389
 
     set_file_warnings(${THIS_SOURCES})
 
@@ -273,13 +268,8 @@
         add_executable(${target} ${target_input})
     endif()
 
-<<<<<<< HEAD
-    # enable and enforce C++17 support
-    set_property(TARGET ${target} PROPERTY CXX_STANDARD 17)
-=======
     # enable C++17 support
     target_compile_features(${target} PUBLIC cxx_std_17)
->>>>>>> bd124389
 
     set_file_warnings(${target_input})
 
