////////////////////////////////////////////////////////////
//
// SFML - Simple and Fast Multimedia Library
// Copyright (C) 2007-2021 Marco Antognini (antognini.marco@gmail.com),
//                         Laurent Gomila (laurent@sfml-dev.org)
//
// This software is provided 'as-is', without any express or implied warranty.
// In no event will the authors be held liable for any damages arising from the use of this software.
//
// Permission is granted to anyone to use this software for any purpose,
// including commercial applications, and to alter it and redistribute it freely,
// subject to the following restrictions:
//
// 1. The origin of this software must not be misrepresented;
//    you must not claim that you wrote the original software.
//    If you use this software in a product, an acknowledgment
//    in the product documentation would be appreciated but is not required.
//
// 2. Altered source versions must be plainly marked as such,
//    and must not be misrepresented as being the original software.
//
// 3. This notice may not be removed or altered from any source distribution.
//
////////////////////////////////////////////////////////////

#import "CocoaAppDelegate.h"
#import "NSString+stdstring.h"

// These define are used for converting the color of the NSPopUpButton
#define BLUE    @"Blue"
#define GREEN   @"Green"
#define RED     @"Red"

#if defined(__APPLE__)
    #if defined(__clang__)
        #pragma clang diagnostic ignored "-Wdeprecated-declarations"
    #elif defined(__GNUC__)
        #pragma GCC diagnostic ignored "-Wdeprecated-declarations"
    #endif
#endif

// Our PIMPL
struct SFMLmainWindow
{
    SFMLmainWindow(sf::WindowHandle win) :
    renderWindow(win),
    background(sf::Color::Blue)
    {
        std::string resPath = [[[NSBundle mainBundle] resourcePath] tostdstring];
        if (!logo.loadFromFile(resPath + "/logo.png"))
            NSLog(@"Couldn't load the logo image");

        logo.setSmooth(true);

        sprite.setTexture(logo, true);
        sf::FloatRect rect = sprite.getLocalBounds();
        sf::Vector2f size(rect.width, rect.height);
        sprite.setOrigin(size / 2.f);
<<<<<<< HEAD
        sprite.scale({0.3f, 0.3f});
=======
        sprite.scale(0.3f, 0.3f);
>>>>>>> c824d3d5

        unsigned int ww = renderWindow.getSize().x;
        unsigned int wh = renderWindow.getSize().y;
        sprite.setPosition(sf::Vector2f(ww, wh) / 2.f);

        if (!font.loadFromFile(resPath + "/tuffy.ttf"))
            NSLog(@"Couldn't load the font");

        text.setFillColor(sf::Color::White);
        text.setFont(font);
    }

    sf::RenderWindow    renderWindow;
    sf::Font            font;
    sf::Text            text;
    sf::Texture         logo;
    sf::Sprite          sprite;
    sf::Color           background;
};

// Private stuff
@interface CocoaAppDelegate ()

@property (assign) SFMLmainWindow*  mainWindow;
@property (retain) NSTimer*         renderTimer;
@property (assign) BOOL             visible;

@property (assign) BOOL             initialized;

-(void)renderMainWindow:(NSTimer*)aTimer;

@end


// Finally, the implementation
@implementation CocoaAppDelegate

@synthesize window          = m_window;
@synthesize sfmlView        = m_sfmlView;
@synthesize textField       = m_textField;

@synthesize mainWindow      = m_mainWindow;
@synthesize renderTimer     = m_renderTimer;
@synthesize visible         = m_visible;

@synthesize initialized     = m_initialized;

- (id)init
{
    self = [super init];
    if (self)
        self.initialized = NO;

    return self;
}

-(void)applicationDidFinishLaunching:(NSNotification*)aNotification
{
    (void)aNotification;

    if (!self.initialized)
    {
        // Init the SFML render area.
        self.mainWindow = new SFMLmainWindow(self.sfmlView);
        self.mainWindow->text.setString([self.textField.stringValue tostdwstring]);
        self.visible = YES;

        // Launch the timer to periodically display our stuff into the Cocoa view.
        self.renderTimer = [NSTimer timerWithTimeInterval:1.0/60.0
                                                   target:self
                                                 selector:@selector(renderMainWindow:)
                                                 userInfo:nil
                                                  repeats:YES];
        [[NSRunLoop mainRunLoop] addTimer:self.renderTimer
                                  forMode:NSDefaultRunLoopMode];
        [[NSRunLoop mainRunLoop] addTimer:self.renderTimer
                                  forMode:NSEventTrackingRunLoopMode];
        /*
         * This is really some ugly code but in order to have the timer fired
         * periodically we need to add it to the two above runloop mode.
         *
         * The default mode allows timer firing while the user doesn't do anything
         * while the second mode allows timer firing while he is using a slider
         * or a menu.
         */

        self.initialized = YES;
    }
}

-(void)dealloc
{
    [self.renderTimer invalidate];
    self.mainWindow->renderWindow.close();

    self.window             = nil;
    self.sfmlView           = nil;
    self.textField          = nil;

    delete static_cast<SFMLmainWindow*>(self.mainWindow);
    self.mainWindow         = 0;
    self.renderTimer        = nil;

    [super dealloc];
}

-(void)renderMainWindow:(NSTimer*)aTimer
{
    (void)aTimer;

    // Scaling
    /* /!\ we do this at 60fps so choose low scaling factor! /!\ */
    if (sf::Keyboard::isKeyPressed(sf::Keyboard::Up))
        self.mainWindow->sprite.scale({1.01f, 1.01f});

    if (sf::Keyboard::isKeyPressed(sf::Keyboard::Down))
        self.mainWindow->sprite.scale({0.99f, 0.99f});

    // Clear the window, display some stuff and display it into our view.

    self.mainWindow->renderWindow.clear(self.mainWindow->background);

    if (self.visible)
        self.mainWindow->renderWindow.draw(self.mainWindow->sprite);

    self.mainWindow->renderWindow.draw(self.mainWindow->text);

    self.mainWindow->renderWindow.display();
}

-(IBAction)colorChanged:(NSPopUpButton*)sender
{
    if (self.initialized)
    {
        // Convert title to color
        NSString* color = [[sender selectedItem] title];
        if ([color isEqualToString:BLUE])
            self.mainWindow->background = sf::Color::Blue;
        else if ([color isEqualToString:GREEN])
            self.mainWindow->background = sf::Color::Green;
        else
            self.mainWindow->background = sf::Color::Red;
    }
}

-(IBAction)rotationChanged:(NSSlider*)sender
{
    if (self.initialized)
    {
        float angle = [sender floatValue];
        self.mainWindow->sprite.setRotation(angle);
    }
}

-(IBAction)visibleChanged:(NSButton*)sender
{
    if (self.initialized)
        self.visible = [sender state] == NSOnState;
}

-(IBAction)textChanged:(NSTextField*)sender
{
    if (self.initialized)
        self.mainWindow->text.setString([[sender stringValue] tostdwstring]);
}

- (IBAction)updateText:(NSButton*)sender
{
    (void)sender;

    // Simply simulate textChanged:
    [self textChanged:self.textField];
}

@end

@implementation SilentWindow

-(void)keyDown:(NSEvent*)theEvent
{
    (void)theEvent;
    // Do nothing except preventing this alert.
}

@end<|MERGE_RESOLUTION|>--- conflicted
+++ resolved
@@ -56,11 +56,7 @@
         sf::FloatRect rect = sprite.getLocalBounds();
         sf::Vector2f size(rect.width, rect.height);
         sprite.setOrigin(size / 2.f);
-<<<<<<< HEAD
         sprite.scale({0.3f, 0.3f});
-=======
-        sprite.scale(0.3f, 0.3f);
->>>>>>> c824d3d5
 
         unsigned int ww = renderWindow.getSize().x;
         unsigned int wh = renderWindow.getSize().y;
