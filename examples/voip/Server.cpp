
////////////////////////////////////////////////////////////
// Headers
////////////////////////////////////////////////////////////
#include <SFML/Audio.hpp>
#include <SFML/Network.hpp>
#include <cstring>
#include <iomanip>
#include <iostream>
#include <iterator>
#include <mutex>


const sf::Uint8 serverAudioData   = 1;
const sf::Uint8 serverEndOfStream = 2;


////////////////////////////////////////////////////////////
/// Customized sound stream for acquiring audio data
/// from the network
////////////////////////////////////////////////////////////
class NetworkAudioStream : public sf::SoundStream
{
public:

    ////////////////////////////////////////////////////////////
    /// Default constructor
    ///
    ////////////////////////////////////////////////////////////
    NetworkAudioStream() :
    m_offset     (0),
    m_hasFinished(false)
    {
        // Set the sound parameters
        initialize(1, 44100);
    }

    ////////////////////////////////////////////////////////////
    /// Run the server, stream audio data from the client
    ///
    ////////////////////////////////////////////////////////////
    void start(unsigned short port)
    {
        if (!m_hasFinished)
        {
            // Listen to the given port for incoming connections
            if (m_listener.listen(port) != sf::Socket::Done)
                return;
            std::cout << "Server is listening to port " << port << ", waiting for connections... " << std::endl;

            // Wait for a connection
            if (m_listener.accept(m_client) != sf::Socket::Done)
                return;
            std::cout << "Client connected: " << m_client.getRemoteAddress() << std::endl;

            // Start playback
            play();

            // Start receiving audio data
            receiveLoop();
        }
        else
        {
            // Start playback
            play();
        }
    }

private:

    ////////////////////////////////////////////////////////////
    /// /see SoundStream::OnGetData
    ///
    ////////////////////////////////////////////////////////////
    virtual bool onGetData(sf::SoundStream::Chunk& data)
    {
        // We have reached the end of the buffer and all audio data have been played: we can stop playback
        if ((m_offset >= m_samples.size()) && m_hasFinished)
            return false;

        // No new data has arrived since last update: wait until we get some
        while ((m_offset >= m_samples.size()) && !m_hasFinished)
            sf::sleep(sf::milliseconds(10));

        // Copy samples into a local buffer to avoid synchronization problems
        // (don't forget that we run in two separate threads)
        {
            std::scoped_lock lock(m_mutex);
            m_tempBuffer.assign(m_samples.begin() + static_cast<std::vector<sf::Int64>::difference_type>(m_offset), m_samples.end());
        }

        // Fill audio data to pass to the stream
        data.samples     = &m_tempBuffer[0];
        data.sampleCount = m_tempBuffer.size();

        // Update the playing offset
        m_offset += m_tempBuffer.size();

        return true;
    }

    ////////////////////////////////////////////////////////////
    /// /see SoundStream::OnSeek
    ///
    ////////////////////////////////////////////////////////////
    virtual void onSeek(sf::Time timeOffset)
    {
        m_offset = static_cast<std::size_t>(timeOffset.asMilliseconds()) * getSampleRate() * getChannelCount() / 1000;
    }

    ////////////////////////////////////////////////////////////
    /// Get audio data from the client until playback is stopped
    ///
    ////////////////////////////////////////////////////////////
    void receiveLoop()
    {
        while (!m_hasFinished)
        {
            // Get waiting audio data from the network
            sf::Packet packet;
            if (m_client.receive(packet) != sf::Socket::Done)
                break;

            // Extract the message ID
            sf::Uint8 id;
            packet >> id;

            if (id == serverAudioData)
            {
                // Extract audio samples from the packet, and append it to our samples buffer
                std::size_t sampleCount = (packet.getDataSize() - 1) / sizeof(sf::Int16);

                // Don't forget that the other thread can access the sample array at any time
                // (so we protect any operation on it with the mutex)
                {
                    std::scoped_lock lock(m_mutex);
                    std::size_t oldSize = m_samples.size();
                    m_samples.resize(oldSize + sampleCount);
                    std::memcpy(&(m_samples[oldSize]), static_cast<const char*>(packet.getData()) + 1, sampleCount * sizeof(sf::Int16));
                }
            }
            else if (id == serverEndOfStream)
            {
                // End of stream reached: we stop receiving audio data
                std::cout << "Audio data has been 100% received!" << std::endl;
                m_hasFinished = true;
            }
            else
            {
                // Something's wrong...
                std::cout << "Invalid packet received..." << std::endl;
                m_hasFinished = true;
            }
        }
    }

    ////////////////////////////////////////////////////////////
    // Member data
    ////////////////////////////////////////////////////////////
    sf::TcpListener        m_listener;
    sf::TcpSocket          m_client;
<<<<<<< HEAD
    std::recursive_mutex             m_mutex;
=======
    std::recursive_mutex   m_mutex;
>>>>>>> 5523c0fc
    std::vector<sf::Int16> m_samples;
    std::vector<sf::Int16> m_tempBuffer;
    std::size_t            m_offset;
    bool                   m_hasFinished;
};


////////////////////////////////////////////////////////////
/// Launch a server and wait for incoming audio data from
/// a connected client
///
////////////////////////////////////////////////////////////
void doServer(unsigned short port)
{
    // Build an audio stream to play sound data as it is received through the network
    NetworkAudioStream audioStream;
    audioStream.start(port);

    // Loop until the sound playback is finished
    while (audioStream.getStatus() != sf::SoundStream::Stopped)
    {
        // Leave some CPU time for other threads
        sf::sleep(sf::milliseconds(100));
    }

    std::cin.ignore(10000, '\n');

    // Wait until the user presses 'enter' key
    std::cout << "Press enter to replay the sound..." << std::endl;
    std::cin.ignore(10000, '\n');

    // Replay the sound (just to make sure replaying the received data is OK)
    audioStream.play();

    // Loop until the sound playback is finished
    while (audioStream.getStatus() != sf::SoundStream::Stopped)
    {
        // Leave some CPU time for other threads
        sf::sleep(sf::milliseconds(100));
    }
}<|MERGE_RESOLUTION|>--- conflicted
+++ resolved
@@ -159,11 +159,7 @@
     ////////////////////////////////////////////////////////////
     sf::TcpListener        m_listener;
     sf::TcpSocket          m_client;
-<<<<<<< HEAD
-    std::recursive_mutex             m_mutex;
-=======
     std::recursive_mutex   m_mutex;
->>>>>>> 5523c0fc
     std::vector<sf::Int16> m_samples;
     std::vector<sf::Int16> m_tempBuffer;
     std::size_t            m_offset;
