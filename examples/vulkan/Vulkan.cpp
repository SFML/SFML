
////////////////////////////////////////////////////////////
// Headers
////////////////////////////////////////////////////////////
#define GLAD_VULKAN_IMPLEMENTATION
#include <vulkan.h>

// Include graphics because we use sf::Image for loading images
#include <SFML/Graphics.hpp>

#include <SFML/Window.hpp>
#include <iostream>
#include <limits>
#include <vector>
#include <cmath>
#include <cstring>


////////////////////////////////////////////////////////////
// Helper functions
////////////////////////////////////////////////////////////
namespace
{
    using Vec3 = float[3];
    using Matrix = float[4][4];

    // Multiply 2 matrices
    void matrixMultiply(Matrix& result, const Matrix& left, const Matrix& right)
    {
        Matrix temp;

        for (int i = 0; i < 4; i++)
        {
            for (int j = 0; j < 4; j++)
                temp[i][j] = left[0][j] * right[i][0] + left[1][j] * right[i][1] + left[2][j] * right[i][2] + left[3][j] * right[i][3];
        }

        std::memcpy(result, temp, sizeof(Matrix));
    }

    // Rotate a matrix around the x-axis
    void matrixRotateX(Matrix& result, float angle)
    {
        Matrix matrix = {
            {1.f,   0.f,             0.f,             0.f},
            {0.f,   std::cos(angle), std::sin(angle), 0.f},
            {0.f,  -std::sin(angle), std::cos(angle), 0.f},
            {0.f,   0.f,             0.f,             1.f}
        };

        matrixMultiply(result, result, matrix);
    }

    // Rotate a matrix around the y-axis
    void matrixRotateY(Matrix& result, float angle)
    {
        Matrix matrix = {
            { std::cos(angle), 0.f, std::sin(angle), 0.f},
            { 0.f,             1.f, 0.f,             0.f},
            {-std::sin(angle), 0.f, std::cos(angle), 0.f},
            { 0.f,             0.f, 0.f,             1.f}
        };

        matrixMultiply(result, result, matrix);
    }

    // Rotate a matrix around the z-axis
    void matrixRotateZ(Matrix& result, float angle)
    {
        Matrix matrix = {
            { std::cos(angle), std::sin(angle), 0.f, 0.f},
            {-std::sin(angle), std::cos(angle), 0.f, 0.f},
            { 0.f,             0.f,             1.f, 0.f},
            { 0.f,             0.f,             0.f, 1.f}
        };

        matrixMultiply(result, result, matrix);
    }

    // Construct a lookat view matrix
    void matrixLookAt(Matrix& result, const Vec3& eye, const Vec3& center, const Vec3& up)
    {
        // Forward-looking vector
        Vec3 forward = {
            center[0] - eye[0],
            center[1] - eye[1],
            center[2] - eye[2]
        };

        // Normalize
        float factor = 1.0f / std::sqrt(forward[0] * forward[0] + forward[1] * forward[1] + forward[2] * forward[2]);

        for(float& f : forward)
            f *= factor;

        // Side vector (Forward cross product Up)
        Vec3 side = {
            forward[1] * up[2] - forward[2] * up[1],
            forward[2] * up[0] - forward[0] * up[2],
            forward[0] * up[1] - forward[1] * up[0]
        };

        // Normalize
        factor = 1.0f / std::sqrt(side[0] * side[0] + side[1] * side[1] + side[2] * side[2]);

        for(float& f : side)
            f *= factor;

        result[0][0] =  side[0];
        result[0][1] =  side[1] * forward[2] - side[2] * forward[1];
        result[0][2] = -forward[0];
        result[0][3] =  0.f;

        result[1][0] =  side[1];
        result[1][1] =  side[2] * forward[0] - side[0] * forward[2];
        result[1][2] = -forward[1];
        result[1][3] =  0.f;

        result[2][0] =  side[2];
        result[2][1] =  side[0] * forward[1] - side[1] * forward[0];
        result[2][2] = -forward[2];
        result[2][3] =  0.f;

        result[3][0] = (-eye[0]) * result[0][0] + (-eye[1]) * result[1][0] + (-eye[2]) * result[2][0];
        result[3][1] = (-eye[0]) * result[0][1] + (-eye[1]) * result[1][1] + (-eye[2]) * result[2][1];
        result[3][2] = (-eye[0]) * result[0][2] + (-eye[1]) * result[1][2] + (-eye[2]) * result[2][2];
        result[3][3] = (-eye[0]) * result[0][3] + (-eye[1]) * result[1][3] + (-eye[2]) * result[2][3] + 1.0f;
    }

    // Construct a perspective projection matrix
    void matrixPerspective(Matrix& result, float fov, float aspect, float nearPlane, float farPlane)
    {
        const float a = 1.f / std::tan(fov / 2.f);

        result[0][0] = a / aspect;
        result[0][1] = 0.f;
        result[0][2] = 0.f;
        result[0][3] = 0.f;

        result[1][0] = 0.f;
        result[1][1] = -a;
        result[1][2] = 0.f;
        result[1][3] = 0.f;

        result[2][0] = 0.f;
        result[2][1] = 0.f;
        result[2][2] = -((farPlane + nearPlane) / (farPlane - nearPlane));
        result[2][3] = -1.f;

        result[3][0] = 0.f;
        result[3][1] = 0.f;
        result[3][2] = -((2.f * farPlane * nearPlane) / (farPlane - nearPlane));
        result[3][3] = 0.f;
    }

    // Clamp a value between low and high values
    template<typename T>
    T clamp(T value, T low, T high)
    {
        return (value <= low) ? low : ((value >= high) ? high : value);
    }

    // Helper function we pass to GLAD to load Vulkan functions via SFML
    GLADapiproc getVulkanFunction(const char* name)
    {
        return sf::Vulkan::getFunction(name);
    }

    // Debug we pass to Vulkan to call when it detects warnings or errors
    VKAPI_ATTR VkBool32 VKAPI_CALL debugCallback(VkDebugReportFlagsEXT, VkDebugReportObjectTypeEXT, uint64_t, size_t, int32_t, const char*, const char* pMessage, void*)
    {
<<<<<<< HEAD
        sf::err() << pMessage << sf::errEndl;
=======
        std::cerr << pMessage << std::endl;
>>>>>>> 257c78f0

        return VK_FALSE;
    }
}


////////////////////////////////////////////////////////////
// VulkanExample class
////////////////////////////////////////////////////////////
class VulkanExample
{
public:
    // Constructor
    VulkanExample() :
    window(sf::VideoMode(800, 600), "SFML window with Vulkan", sf::Style::Default),
    vulkanAvailable(sf::Vulkan::isAvailable()),
    maxFramesInFlight(2),
    currentFrame(0),
    swapchainOutOfDate(false),
    instance(0),
    debugReportCallback(0),
    surface(0),
    gpu(0),
    queueFamilyIndex(-1),
    device(0),
    queue(0),
    swapchainFormat(),
    swapchainExtent(),
    swapchain(0),
    depthFormat(VK_FORMAT_UNDEFINED),
    depthImage(0),
    depthImageMemory(0),
    depthImageView(0),
    vertexShaderModule(0),
    fragmentShaderModule(0),
    descriptorSetLayout(0),
    pipelineLayout(0),
    renderPass(0),
    graphicsPipeline(0),
    commandPool(0),
    vertexBuffer(0),
    vertexBufferMemory(0),
    indexBuffer(0),
    indexBufferMemory(0),
    textureImage(0),
    textureImageMemory(0),
    textureImageView(0),
    textureSampler(0),
    descriptorPool(0)
    {
        // Vulkan setup procedure
        if (vulkanAvailable) setupInstance();
        if (vulkanAvailable) setupDebugReportCallback();
        if (vulkanAvailable) setupSurface();
        if (vulkanAvailable) setupPhysicalDevice();
        if (vulkanAvailable) setupLogicalDevice();
        if (vulkanAvailable) setupSwapchain();
        if (vulkanAvailable) setupSwapchainImages();
        if (vulkanAvailable) setupShaders();
        if (vulkanAvailable) setupRenderpass();
        if (vulkanAvailable) setupDescriptorSetLayout();
        if (vulkanAvailable) setupPipelineLayout();
        if (vulkanAvailable) setupPipeline();
        if (vulkanAvailable) setupCommandPool();
        if (vulkanAvailable) setupVertexBuffer();
        if (vulkanAvailable) setupIndexBuffer();
        if (vulkanAvailable) setupUniformBuffers();
        if (vulkanAvailable) setupDepthImage();
        if (vulkanAvailable) setupDepthImageView();
        if (vulkanAvailable) setupTextureImage();
        if (vulkanAvailable) setupTextureImageView();
        if (vulkanAvailable) setupTextureSampler();
        if (vulkanAvailable) setupFramebuffers();
        if (vulkanAvailable) setupDescriptorPool();
        if (vulkanAvailable) setupDescriptorSets();
        if (vulkanAvailable) setupCommandBuffers();
        if (vulkanAvailable) setupDraw();
        if (vulkanAvailable) setupSemaphores();
        if (vulkanAvailable) setupFences();

        // If something went wrong, notify the user by setting the window title
        if (!vulkanAvailable)
            window.setTitle("SFML window with Vulkan (Vulkan not available)");
    }


    // Destructor
    ~VulkanExample()
    {
        // Wait until there are no pending frames
        if (device)
            vkDeviceWaitIdle(device);

        // Teardown swapchain
        cleanupSwapchain();

        // Vulkan teardown procedure
        for (VkFence fence : fences)
            vkDestroyFence(device, fence, 0);

        for (VkSemaphore renderFinishedSemaphore : renderFinishedSemaphores)
            vkDestroySemaphore(device, renderFinishedSemaphore, 0);

        for (VkSemaphore imageAvailableSemaphore : imageAvailableSemaphores)
            vkDestroySemaphore(device, imageAvailableSemaphore, 0);

        if (descriptorPool)
            vkDestroyDescriptorPool(device, descriptorPool, 0);

        for (VkDeviceMemory i : uniformBuffersMemory)
            vkFreeMemory(device, i, 0);

        for (VkBuffer uniformBuffer : uniformBuffers)
            vkDestroyBuffer(device, uniformBuffer, 0);

        if (textureSampler)
            vkDestroySampler(device, textureSampler, 0);

        if (textureImageView)
            vkDestroyImageView(device, textureImageView, 0);

        if (textureImageMemory)
            vkFreeMemory(device, textureImageMemory, 0);

        if (textureImage)
            vkDestroyImage(device, textureImage, 0);

        if (indexBufferMemory)
            vkFreeMemory(device, indexBufferMemory, 0);

        if (indexBuffer)
            vkDestroyBuffer(device, indexBuffer, 0);

        if (vertexBufferMemory)
            vkFreeMemory(device, vertexBufferMemory, 0);

        if (vertexBuffer)
            vkDestroyBuffer(device, vertexBuffer, 0);

        if (commandPool)
            vkDestroyCommandPool(device, commandPool, 0);

        if (descriptorSetLayout)
            vkDestroyDescriptorSetLayout(device, descriptorSetLayout, 0);

        if (fragmentShaderModule)
            vkDestroyShaderModule(device, fragmentShaderModule, 0);

        if (vertexShaderModule)
            vkDestroyShaderModule(device, vertexShaderModule, 0);

        if (device)
            vkDestroyDevice(device, 0);

        if (surface)
            vkDestroySurfaceKHR(instance, surface, 0);

        if (debugReportCallback)
            vkDestroyDebugReportCallbackEXT(instance, debugReportCallback, 0);

        if (instance)
            vkDestroyInstance(instance, 0);
    }

    // Cleanup swapchain
    void cleanupSwapchain()
    {
        // Swapchain teardown procedure
        for (VkFence fence : fences)
            vkWaitForFences(device, 1, &fence, VK_TRUE, std::numeric_limits<uint64_t>::max());

        if (commandBuffers.size())
            vkFreeCommandBuffers(device, commandPool, static_cast<sf::Uint32>(commandBuffers.size()), commandBuffers.data());

        commandBuffers.clear();

        for (VkFramebuffer swapchainFramebuffer : swapchainFramebuffers)
            vkDestroyFramebuffer(device, swapchainFramebuffer, 0);

        swapchainFramebuffers.clear();

        if (graphicsPipeline)
            vkDestroyPipeline(device, graphicsPipeline, 0);

        if (renderPass)
            vkDestroyRenderPass(device, renderPass, 0);

        if (pipelineLayout)
            vkDestroyPipelineLayout(device, pipelineLayout, 0);

        if (depthImageView)
            vkDestroyImageView(device, depthImageView, 0);

        if (depthImageMemory)
            vkFreeMemory(device, depthImageMemory, 0);

        if (depthImage)
            vkDestroyImage(device, depthImage, 0);

        for (VkImageView swapchainImageView : swapchainImageViews)
            vkDestroyImageView(device, swapchainImageView, 0);

        swapchainImageViews.clear();

        if (swapchain)
            vkDestroySwapchainKHR(device, swapchain, 0);
    }

    // Cleanup and recreate swapchain
    void recreateSwapchain()
    {
        // Wait until there are no pending frames
        vkDeviceWaitIdle(device);

        // Cleanup swapchain
        cleanupSwapchain();

        // Swapchain setup procedure
        if (vulkanAvailable) setupSwapchain();
        if (vulkanAvailable) setupSwapchainImages();
        if (vulkanAvailable) setupPipelineLayout();
        if (vulkanAvailable) setupRenderpass();
        if (vulkanAvailable) setupPipeline();
        if (vulkanAvailable) setupDepthImage();
        if (vulkanAvailable) setupDepthImageView();
        if (vulkanAvailable) setupFramebuffers();
        if (vulkanAvailable) setupCommandBuffers();
        if (vulkanAvailable) setupDraw();
    }

    // Setup Vulkan instance
    void setupInstance()
    {
        // Load bootstrap entry points
        gladLoadVulkan(0, getVulkanFunction);

        if (!vkCreateInstance)
        {
            vulkanAvailable = false;
            return;
        }

        // Retrieve the available instance layers
        uint32_t objectCount = 0;

        std::vector<VkLayerProperties> layers;

        if (vkEnumerateInstanceLayerProperties(&objectCount, 0) != VK_SUCCESS)
        {
            vulkanAvailable = false;
            return;
        }

        layers.resize(objectCount);

        if (vkEnumerateInstanceLayerProperties(&objectCount, layers.data()) != VK_SUCCESS)
        {
            vulkanAvailable = false;
            return;
        }

        // Activate the layers we are interested in
        std::vector<const char*> validationLayers;

        for (VkLayerProperties& layer : layers)
        {
            // VK_LAYER_LUNARG_standard_validation, meta-layer for the following layers:
            // -- VK_LAYER_GOOGLE_threading
            // -- VK_LAYER_LUNARG_parameter_validation
            // -- VK_LAYER_LUNARG_device_limits
            // -- VK_LAYER_LUNARG_object_tracker
            // -- VK_LAYER_LUNARG_image
            // -- VK_LAYER_LUNARG_core_validation
            // -- VK_LAYER_LUNARG_swapchain
            // -- VK_LAYER_GOOGLE_unique_objects
            // These layers perform error checking and warn about bad or sub-optimal Vulkan API usage
            // VK_LAYER_LUNARG_monitor appends an FPS counter to the window title
            if (!std::strcmp(layer.layerName, "VK_LAYER_LUNARG_standard_validation"))
            {
                validationLayers.push_back("VK_LAYER_LUNARG_standard_validation");
            }
            else if (!std::strcmp(layer.layerName, "VK_LAYER_LUNARG_monitor"))
            {
                validationLayers.push_back("VK_LAYER_LUNARG_monitor");
            }
        }

        // Retrieve the extensions we need to enable in order to use Vulkan with SFML
        std::vector<const char*> requiredExtentions = sf::Vulkan::getGraphicsRequiredInstanceExtensions();
        requiredExtentions.push_back(VK_EXT_DEBUG_REPORT_EXTENSION_NAME);

        // Register our application information
        VkApplicationInfo applicationInfo = VkApplicationInfo();
        applicationInfo.sType = VK_STRUCTURE_TYPE_APPLICATION_INFO;
        applicationInfo.pApplicationName = "SFML Vulkan Test";
        applicationInfo.applicationVersion = VK_MAKE_VERSION(1, 0, 0);
        applicationInfo.pEngineName = "SFML Vulkan Test Engine";
        applicationInfo.engineVersion = VK_MAKE_VERSION(1, 0, 0);
        applicationInfo.apiVersion = VK_API_VERSION_1_0;

        VkInstanceCreateInfo instanceCreateInfo = VkInstanceCreateInfo();
        instanceCreateInfo.sType = VK_STRUCTURE_TYPE_INSTANCE_CREATE_INFO;
        instanceCreateInfo.pApplicationInfo = &applicationInfo;
        instanceCreateInfo.enabledLayerCount = static_cast<sf::Uint32>(validationLayers.size());
        instanceCreateInfo.ppEnabledLayerNames = validationLayers.data();
        instanceCreateInfo.enabledExtensionCount = static_cast<sf::Uint32>(requiredExtentions.size());
        instanceCreateInfo.ppEnabledExtensionNames = requiredExtentions.data();

        // Try to create a Vulkan instance with debug report enabled
        VkResult result = vkCreateInstance(&instanceCreateInfo, 0, &instance);

        // If an extension is missing, try disabling debug report
        if (result == VK_ERROR_EXTENSION_NOT_PRESENT)
        {
            requiredExtentions.pop_back();

            instanceCreateInfo.enabledExtensionCount = static_cast<sf::Uint32>(requiredExtentions.size());
            instanceCreateInfo.ppEnabledExtensionNames = requiredExtentions.data();

            result = vkCreateInstance(&instanceCreateInfo, 0, &instance);
        }

        // If instance creation still fails, give up
        if (result != VK_SUCCESS)
        {
            vulkanAvailable = false;
            return;
        }

        // Load instance entry points
        gladLoadVulkan(0, getVulkanFunction);
    }

    // Setup our debug callback function to be called by Vulkan
    void setupDebugReportCallback()
    {
        // Don't try to register the callback if the extension is not available
        if (!vkCreateDebugReportCallbackEXT)
            return;

        // Register for warnings and errors
        VkDebugReportCallbackCreateInfoEXT debugReportCallbackCreateInfo = VkDebugReportCallbackCreateInfoEXT();
        debugReportCallbackCreateInfo.sType = VK_STRUCTURE_TYPE_DEBUG_REPORT_CALLBACK_CREATE_INFO_EXT;
        debugReportCallbackCreateInfo.flags = VK_DEBUG_REPORT_WARNING_BIT_EXT | VK_DEBUG_REPORT_PERFORMANCE_WARNING_BIT_EXT | VK_DEBUG_REPORT_ERROR_BIT_EXT;
        debugReportCallbackCreateInfo.pfnCallback = debugCallback;

        // Create the debug callback
        if (vkCreateDebugReportCallbackEXT(instance, &debugReportCallbackCreateInfo, 0, &debugReportCallback) != VK_SUCCESS)
        {
            vulkanAvailable = false;
            return;
        }
    }

    // Setup the SFML window Vulkan rendering surface
    void setupSurface()
    {
        if (!window.createVulkanSurface(instance, surface))
            vulkanAvailable = false;
    }

    // Select a GPU to use and query its capabilities
    void setupPhysicalDevice()
    {
        // Last sanity check
        if (!vkEnumeratePhysicalDevices || !vkCreateDevice || !vkGetPhysicalDeviceProperties)
        {
            vulkanAvailable = false;
            return;
        }

        // Retrieve list of GPUs
        uint32_t objectCount = 0;

        std::vector<VkPhysicalDevice> devices;

        if (vkEnumeratePhysicalDevices(instance, &objectCount, 0) != VK_SUCCESS)
        {
            vulkanAvailable = false;
            return;
        }

        devices.resize(objectCount);

        if (vkEnumeratePhysicalDevices(instance, &objectCount, devices.data()) != VK_SUCCESS)
        {
            vulkanAvailable = false;
            return;
        }

        // Look for a GPU that supports swapchains
        for (VkPhysicalDevice dev : devices)
        {
            VkPhysicalDeviceProperties deviceProperties;
            vkGetPhysicalDeviceProperties(dev, &deviceProperties);

            std::vector<VkExtensionProperties> extensions;

            if (vkEnumerateDeviceExtensionProperties(dev, 0, &objectCount, 0) != VK_SUCCESS)
            {
                vulkanAvailable = false;
                return;
            }

            extensions.resize(objectCount);

            if (vkEnumerateDeviceExtensionProperties(dev, 0, &objectCount, extensions.data()) != VK_SUCCESS)
            {
                vulkanAvailable = false;
                return;
            }

            bool supportsSwapchain = false;

            for (VkExtensionProperties& extension : extensions)
            {
                if (!std::strcmp(extension.extensionName, VK_KHR_SWAPCHAIN_EXTENSION_NAME))
                {
                    supportsSwapchain = true;
                    break;
                }
            }

            if (!supportsSwapchain)
                continue;

            // Prefer discrete over integrated GPUs if multiple are available
            if (deviceProperties.deviceType == VK_PHYSICAL_DEVICE_TYPE_DISCRETE_GPU)
            {
                gpu = dev;
                break;
            }
            else if (deviceProperties.deviceType == VK_PHYSICAL_DEVICE_TYPE_INTEGRATED_GPU)
            {
                gpu = dev;
            }
        }

        if (!gpu)
        {
            vulkanAvailable = false;
            return;
        }

        // Load physical device entry points
        gladLoadVulkan(gpu, getVulkanFunction);

        // Check what depth formats are available and select one
        VkFormatProperties formatProperties = VkFormatProperties();

        vkGetPhysicalDeviceFormatProperties(gpu, VK_FORMAT_D24_UNORM_S8_UINT, &formatProperties);

        if (formatProperties.optimalTilingFeatures & VK_FORMAT_FEATURE_DEPTH_STENCIL_ATTACHMENT_BIT) {
            depthFormat = VK_FORMAT_D24_UNORM_S8_UINT;
        }
        else
        {
            vkGetPhysicalDeviceFormatProperties(gpu, VK_FORMAT_D32_SFLOAT_S8_UINT, &formatProperties);

            if (formatProperties.optimalTilingFeatures & VK_FORMAT_FEATURE_DEPTH_STENCIL_ATTACHMENT_BIT) {
                depthFormat = VK_FORMAT_D32_SFLOAT_S8_UINT;
            }
            else
            {
                vkGetPhysicalDeviceFormatProperties(gpu, VK_FORMAT_D32_SFLOAT, &formatProperties);

                if (formatProperties.optimalTilingFeatures & VK_FORMAT_FEATURE_DEPTH_STENCIL_ATTACHMENT_BIT) {
                    depthFormat = VK_FORMAT_D32_SFLOAT;
                }
                else
                {
                    vulkanAvailable = false;
                    return;
                }
            }
        }
    }

    // Setup logical device and device queue
    void setupLogicalDevice()
    {
        // Select a queue family that supports graphics operations and surface presentation
        uint32_t objectCount = 0;

        std::vector<VkQueueFamilyProperties> queueFamilyProperties;

        vkGetPhysicalDeviceQueueFamilyProperties(gpu, &objectCount, 0);

        queueFamilyProperties.resize(objectCount);

        vkGetPhysicalDeviceQueueFamilyProperties(gpu, &objectCount, queueFamilyProperties.data());

        for (std::size_t i = 0; i < queueFamilyProperties.size(); i++)
        {
            VkBool32 surfaceSupported = VK_FALSE;

            vkGetPhysicalDeviceSurfaceSupportKHR(gpu, static_cast<sf::Uint32>(i), surface, &surfaceSupported);

            if ((queueFamilyProperties[i].queueFlags & VK_QUEUE_GRAPHICS_BIT) && (surfaceSupported == VK_TRUE))
            {
                queueFamilyIndex = static_cast<int>(i);
                break;
            }
        }

        if (queueFamilyIndex < 0)
        {
            vulkanAvailable = false;
            return;
        }

        float queuePriority = 1.0f;

        VkDeviceQueueCreateInfo deviceQueueCreateInfo = VkDeviceQueueCreateInfo();
        deviceQueueCreateInfo.sType = VK_STRUCTURE_TYPE_DEVICE_QUEUE_CREATE_INFO;
        deviceQueueCreateInfo.queueCount = 1;
        deviceQueueCreateInfo.queueFamilyIndex = static_cast<uint32_t>(queueFamilyIndex);
        deviceQueueCreateInfo.pQueuePriorities = &queuePriority;

        // Enable the swapchain extension
        const char* extentions[1] = { VK_KHR_SWAPCHAIN_EXTENSION_NAME };

        // Enable anisotropic filtering
        VkPhysicalDeviceFeatures physicalDeviceFeatures = VkPhysicalDeviceFeatures();
        physicalDeviceFeatures.samplerAnisotropy = VK_TRUE;

        VkDeviceCreateInfo deviceCreateInfo = VkDeviceCreateInfo();
        deviceCreateInfo.sType = VK_STRUCTURE_TYPE_DEVICE_CREATE_INFO;
        deviceCreateInfo.enabledExtensionCount = 1;
        deviceCreateInfo.ppEnabledExtensionNames = extentions;
        deviceCreateInfo.queueCreateInfoCount = 1;
        deviceCreateInfo.pQueueCreateInfos = &deviceQueueCreateInfo;
        deviceCreateInfo.pEnabledFeatures = &physicalDeviceFeatures;

        // Create our logical device
        if (vkCreateDevice(gpu, &deviceCreateInfo, 0, &device) != VK_SUCCESS)
        {
            vulkanAvailable = false;
            return;
        }

        // Retrieve a handle to the logical device command queue
        vkGetDeviceQueue(device, static_cast<uint32_t>(queueFamilyIndex), 0, &queue);
    }

    // Query surface formats and set up swapchain
    void setupSwapchain()
    {
        // Select a surface format that supports RGBA color format
        uint32_t objectCount = 0;

        std::vector<VkSurfaceFormatKHR> surfaceFormats;

        if (vkGetPhysicalDeviceSurfaceFormatsKHR(gpu, surface, &objectCount, 0) != VK_SUCCESS)
        {
            vulkanAvailable = false;
            return;
        }

        surfaceFormats.resize(objectCount);

        if (vkGetPhysicalDeviceSurfaceFormatsKHR(gpu, surface, &objectCount, surfaceFormats.data()) != VK_SUCCESS)
        {
            vulkanAvailable = false;
            return;
        }

        if ((surfaceFormats.size() == 1) && (surfaceFormats[0].format == VK_FORMAT_UNDEFINED))
        {
            swapchainFormat.format = VK_FORMAT_B8G8R8A8_UNORM;
            swapchainFormat.colorSpace = VK_COLOR_SPACE_SRGB_NONLINEAR_KHR;
        }
        else if (!surfaceFormats.empty())
        {
            for (VkSurfaceFormatKHR& surfaceFormat : surfaceFormats)
            {
                if ((surfaceFormat.format == VK_FORMAT_B8G8R8A8_UNORM) && (surfaceFormat.colorSpace == VK_COLOR_SPACE_SRGB_NONLINEAR_KHR))
                {
                    swapchainFormat.format = VK_FORMAT_B8G8R8A8_UNORM;
                    swapchainFormat.colorSpace = VK_COLOR_SPACE_SRGB_NONLINEAR_KHR;

                    break;
                }
            }

            if (swapchainFormat.format == VK_FORMAT_UNDEFINED)
                swapchainFormat = surfaceFormats[0];
        }
        else
        {
            vulkanAvailable = false;
            return;
        }

        // Select a swapchain present mode
        std::vector<VkPresentModeKHR> presentModes;

        if (vkGetPhysicalDeviceSurfacePresentModesKHR(gpu, surface, &objectCount, 0) != VK_SUCCESS)
        {
            vulkanAvailable = false;
            return;
        }

        presentModes.resize(objectCount);

        if (vkGetPhysicalDeviceSurfacePresentModesKHR(gpu, surface, &objectCount, presentModes.data()) != VK_SUCCESS)
        {
            vulkanAvailable = false;
            return;
        }

        // Prefer mailbox over FIFO if it is available
        VkPresentModeKHR presentMode = VK_PRESENT_MODE_FIFO_KHR;

        for (VkPresentModeKHR& i : presentModes)
        {
            if (i == VK_PRESENT_MODE_MAILBOX_KHR)
            {
                presentMode = i;
                break;
            }
        }

        // Determine size and count of swapchain images
        VkSurfaceCapabilitiesKHR surfaceCapabilities;

        if (vkGetPhysicalDeviceSurfaceCapabilitiesKHR(gpu, surface, &surfaceCapabilities) != VK_SUCCESS)
        {
            vulkanAvailable = false;
            return;
        }

        swapchainExtent.width  = clamp<uint32_t>(window.getSize().x, surfaceCapabilities.minImageExtent.width,  surfaceCapabilities.maxImageExtent.width);
        swapchainExtent.height = clamp<uint32_t>(window.getSize().y, surfaceCapabilities.minImageExtent.height, surfaceCapabilities.maxImageExtent.height);

        auto imageCount = clamp<uint32_t>(2, surfaceCapabilities.minImageCount, surfaceCapabilities.maxImageCount);

        VkSwapchainCreateInfoKHR swapchainCreateInfo = VkSwapchainCreateInfoKHR();
        swapchainCreateInfo.sType = VK_STRUCTURE_TYPE_SWAPCHAIN_CREATE_INFO_KHR;
        swapchainCreateInfo.surface = surface;
        swapchainCreateInfo.minImageCount = imageCount;
        swapchainCreateInfo.imageFormat = swapchainFormat.format;
        swapchainCreateInfo.imageColorSpace = swapchainFormat.colorSpace;
        swapchainCreateInfo.imageExtent = swapchainExtent;
        swapchainCreateInfo.imageArrayLayers = 1;
        swapchainCreateInfo.imageUsage = VK_IMAGE_USAGE_COLOR_ATTACHMENT_BIT;
        swapchainCreateInfo.imageSharingMode = VK_SHARING_MODE_EXCLUSIVE;
        swapchainCreateInfo.preTransform = surfaceCapabilities.currentTransform;
        swapchainCreateInfo.compositeAlpha = VK_COMPOSITE_ALPHA_OPAQUE_BIT_KHR;
        swapchainCreateInfo.presentMode = presentMode;
        swapchainCreateInfo.clipped = VK_TRUE;
        swapchainCreateInfo.oldSwapchain = VK_NULL_HANDLE;

        // Create the swapchain
        if (vkCreateSwapchainKHR(device, &swapchainCreateInfo, 0, &swapchain) != VK_SUCCESS)
        {
            vulkanAvailable = false;
            return;
        }
    }

    // Retrieve the swapchain images and create image views for them
    void setupSwapchainImages()
    {
        // Retrieve swapchain images
        uint32_t objectCount = 0;

        if (vkGetSwapchainImagesKHR(device, swapchain, &objectCount, 0) != VK_SUCCESS)
        {
            vulkanAvailable = false;
            return;
        }

        swapchainImages.resize(objectCount);
        swapchainImageViews.resize(objectCount);

        if (vkGetSwapchainImagesKHR(device, swapchain, &objectCount, swapchainImages.data()) != VK_SUCCESS)
        {
            vulkanAvailable = false;
            return;
        }

        VkImageViewCreateInfo imageViewCreateInfo = VkImageViewCreateInfo();
        imageViewCreateInfo.sType = VK_STRUCTURE_TYPE_IMAGE_VIEW_CREATE_INFO;
        imageViewCreateInfo.viewType = VK_IMAGE_VIEW_TYPE_2D;
        imageViewCreateInfo.format = swapchainFormat.format;
        imageViewCreateInfo.components.r = VK_COMPONENT_SWIZZLE_IDENTITY;
        imageViewCreateInfo.components.g = VK_COMPONENT_SWIZZLE_IDENTITY;
        imageViewCreateInfo.components.b = VK_COMPONENT_SWIZZLE_IDENTITY;
        imageViewCreateInfo.components.a = VK_COMPONENT_SWIZZLE_IDENTITY;
        imageViewCreateInfo.subresourceRange.aspectMask = VK_IMAGE_ASPECT_COLOR_BIT;
        imageViewCreateInfo.subresourceRange.baseMipLevel = 0;
        imageViewCreateInfo.subresourceRange.levelCount = 1;
        imageViewCreateInfo.subresourceRange.baseArrayLayer = 0;
        imageViewCreateInfo.subresourceRange.layerCount = 1;

        // Create an image view for each swapchain image
        for (std::size_t i = 0; i < swapchainImages.size(); i++)
        {
            imageViewCreateInfo.image = swapchainImages[i];

            if (vkCreateImageView(device, &imageViewCreateInfo, 0, &swapchainImageViews[i]) != VK_SUCCESS)
            {
                vulkanAvailable = false;
                return;
            }
        }
    }

    // Load vertex and fragment shader modules
    void setupShaders()
    {
        VkShaderModuleCreateInfo shaderModuleCreateInfo = VkShaderModuleCreateInfo();
        shaderModuleCreateInfo.sType = VK_STRUCTURE_TYPE_SHADER_MODULE_CREATE_INFO;

        // Use the vertex shader SPIR-V code to create a vertex shader module
        {
            sf::FileInputStream file;

            if (!file.open("resources/shader.vert.spv"))
            {
                vulkanAvailable = false;
                return;
            }

            std::vector<uint32_t> buffer(static_cast<std::size_t>(file.getSize()) / sizeof(uint32_t));

            if (file.read(buffer.data(), file.getSize()) != file.getSize())
            {
                vulkanAvailable = false;
                return;
            }

            shaderModuleCreateInfo.codeSize = buffer.size() * sizeof(uint32_t);
            shaderModuleCreateInfo.pCode = buffer.data();

            if (vkCreateShaderModule(device, &shaderModuleCreateInfo, 0, &vertexShaderModule) != VK_SUCCESS)
            {
                vulkanAvailable = false;
                return;
            }
        }

        // Use the fragment shader SPIR-V code to create a fragment shader module
        {
            sf::FileInputStream file;

            if (!file.open("resources/shader.frag.spv"))
            {
                vulkanAvailable = false;
                return;
            }

            std::vector<uint32_t> buffer(static_cast<std::size_t>(file.getSize()) / sizeof(uint32_t));

            if (file.read(buffer.data(), file.getSize()) != file.getSize())
            {
                vulkanAvailable = false;
                return;
            }

            shaderModuleCreateInfo.codeSize = buffer.size() * sizeof(uint32_t);
            shaderModuleCreateInfo.pCode = buffer.data();

            if (vkCreateShaderModule(device, &shaderModuleCreateInfo, 0, &fragmentShaderModule) != VK_SUCCESS)
            {
                vulkanAvailable = false;
                return;
            }
        }

        // Prepare the shader stage information for later pipeline creation
        shaderStages[0]= VkPipelineShaderStageCreateInfo();
        shaderStages[0].sType = VK_STRUCTURE_TYPE_PIPELINE_SHADER_STAGE_CREATE_INFO;
        shaderStages[0].stage = VK_SHADER_STAGE_VERTEX_BIT;
        shaderStages[0].module = vertexShaderModule;
        shaderStages[0].pName = "main";

        shaderStages[1]= VkPipelineShaderStageCreateInfo();
        shaderStages[1].sType = VK_STRUCTURE_TYPE_PIPELINE_SHADER_STAGE_CREATE_INFO;
        shaderStages[1].stage = VK_SHADER_STAGE_FRAGMENT_BIT;
        shaderStages[1].module = fragmentShaderModule;
        shaderStages[1].pName = "main";
    }

    // Setup renderpass and its subpass dependencies
    void setupRenderpass()
    {
        VkAttachmentDescription attachmentDescriptions[2];

        // Color attachment
        attachmentDescriptions[0] = VkAttachmentDescription();
        attachmentDescriptions[0].format = swapchainFormat.format;
        attachmentDescriptions[0].samples = VK_SAMPLE_COUNT_1_BIT;
        attachmentDescriptions[0].loadOp = VK_ATTACHMENT_LOAD_OP_CLEAR;
        attachmentDescriptions[0].storeOp = VK_ATTACHMENT_STORE_OP_STORE;
        attachmentDescriptions[0].stencilLoadOp = VK_ATTACHMENT_LOAD_OP_DONT_CARE;
        attachmentDescriptions[0].stencilStoreOp = VK_ATTACHMENT_STORE_OP_DONT_CARE;
        attachmentDescriptions[0].initialLayout = VK_IMAGE_LAYOUT_UNDEFINED;
        attachmentDescriptions[0].finalLayout = VK_IMAGE_LAYOUT_PRESENT_SRC_KHR;

        // Depth attachment
        attachmentDescriptions[1] = VkAttachmentDescription();
        attachmentDescriptions[1].format = depthFormat;
        attachmentDescriptions[1].samples = VK_SAMPLE_COUNT_1_BIT;
        attachmentDescriptions[1].loadOp = VK_ATTACHMENT_LOAD_OP_CLEAR;
        attachmentDescriptions[1].storeOp = VK_ATTACHMENT_STORE_OP_DONT_CARE;
        attachmentDescriptions[1].stencilLoadOp = VK_ATTACHMENT_LOAD_OP_DONT_CARE;
        attachmentDescriptions[1].stencilStoreOp = VK_ATTACHMENT_STORE_OP_DONT_CARE;
        attachmentDescriptions[1].initialLayout = VK_IMAGE_LAYOUT_UNDEFINED;
        attachmentDescriptions[1].finalLayout = VK_IMAGE_LAYOUT_DEPTH_STENCIL_ATTACHMENT_OPTIMAL;

        VkAttachmentReference colorAttachmentReference = {};
        colorAttachmentReference.attachment = 0;
        colorAttachmentReference.layout = VK_IMAGE_LAYOUT_COLOR_ATTACHMENT_OPTIMAL;

        VkAttachmentReference depthStencilAttachmentReference = {};
        depthStencilAttachmentReference.attachment = 1;
        depthStencilAttachmentReference.layout = VK_IMAGE_LAYOUT_DEPTH_STENCIL_ATTACHMENT_OPTIMAL;

        // Set up the renderpass to depend on commands that execute before the renderpass begins
        VkSubpassDescription subpassDescription = VkSubpassDescription();
        subpassDescription.pipelineBindPoint = VK_PIPELINE_BIND_POINT_GRAPHICS;
        subpassDescription.colorAttachmentCount = 1;
        subpassDescription.pColorAttachments = &colorAttachmentReference;
        subpassDescription.pDepthStencilAttachment = &depthStencilAttachmentReference;

        VkSubpassDependency subpassDependency = VkSubpassDependency();
        subpassDependency.srcSubpass = VK_SUBPASS_EXTERNAL;
        subpassDependency.srcStageMask = VK_PIPELINE_STAGE_COLOR_ATTACHMENT_OUTPUT_BIT;
        subpassDependency.srcAccessMask = 0;
        subpassDependency.dstSubpass = 0;
        subpassDependency.dstStageMask = VK_PIPELINE_STAGE_COLOR_ATTACHMENT_OUTPUT_BIT;
        subpassDependency.dstAccessMask = VK_ACCESS_COLOR_ATTACHMENT_READ_BIT | VK_ACCESS_COLOR_ATTACHMENT_WRITE_BIT;

        VkRenderPassCreateInfo renderPassCreateInfo = VkRenderPassCreateInfo();
        renderPassCreateInfo.sType = VK_STRUCTURE_TYPE_RENDER_PASS_CREATE_INFO;
        renderPassCreateInfo.attachmentCount = 2;
        renderPassCreateInfo.pAttachments = attachmentDescriptions;
        renderPassCreateInfo.subpassCount = 1;
        renderPassCreateInfo.pSubpasses = &subpassDescription;
        renderPassCreateInfo.dependencyCount = 1;
        renderPassCreateInfo.pDependencies = &subpassDependency;

        // Create the renderpass
        if (vkCreateRenderPass(device, &renderPassCreateInfo, 0, &renderPass) != VK_SUCCESS)
        {
            vulkanAvailable = false;
            return;
        }
    }

    // Set up uniform buffer and texture sampler descriptor set layouts
    void setupDescriptorSetLayout()
    {
        VkDescriptorSetLayoutBinding descriptorSetLayoutBindings[2];

        // Layout binding for uniform buffer
        descriptorSetLayoutBindings[0] = VkDescriptorSetLayoutBinding();
        descriptorSetLayoutBindings[0].binding = 0;
        descriptorSetLayoutBindings[0].descriptorType = VK_DESCRIPTOR_TYPE_UNIFORM_BUFFER;
        descriptorSetLayoutBindings[0].descriptorCount = 1;
        descriptorSetLayoutBindings[0].stageFlags = VK_SHADER_STAGE_VERTEX_BIT;

        // Layout binding for texture sampler
        descriptorSetLayoutBindings[1] = VkDescriptorSetLayoutBinding();
        descriptorSetLayoutBindings[1].binding = 1;
        descriptorSetLayoutBindings[1].descriptorType = VK_DESCRIPTOR_TYPE_COMBINED_IMAGE_SAMPLER;
        descriptorSetLayoutBindings[1].descriptorCount = 1;
        descriptorSetLayoutBindings[1].stageFlags = VK_SHADER_STAGE_FRAGMENT_BIT;

        VkDescriptorSetLayoutCreateInfo descriptorSetLayoutCreateInfo = VkDescriptorSetLayoutCreateInfo();
        descriptorSetLayoutCreateInfo.sType = VK_STRUCTURE_TYPE_DESCRIPTOR_SET_LAYOUT_CREATE_INFO;
        descriptorSetLayoutCreateInfo.bindingCount = 2;
        descriptorSetLayoutCreateInfo.pBindings = descriptorSetLayoutBindings;

        // Create descriptor set layout
        if (vkCreateDescriptorSetLayout(device, &descriptorSetLayoutCreateInfo, 0, &descriptorSetLayout) != VK_SUCCESS)
        {
            vulkanAvailable = false;
            return;
        }
    }

    // Set up pipeline layout
    void setupPipelineLayout()
    {
        VkPipelineLayoutCreateInfo pipelineLayoutCreateInfo = VkPipelineLayoutCreateInfo();
        pipelineLayoutCreateInfo.sType = VK_STRUCTURE_TYPE_PIPELINE_LAYOUT_CREATE_INFO;
        pipelineLayoutCreateInfo.setLayoutCount = 1;
        pipelineLayoutCreateInfo.pSetLayouts = &descriptorSetLayout;

        // Create pipeline layout
        if (vkCreatePipelineLayout(device, &pipelineLayoutCreateInfo, 0, &pipelineLayout) != VK_SUCCESS)
        {
            vulkanAvailable = false;
            return;
        }
    }

    // Set up rendering pipeline
    void setupPipeline()
    {
        // Set up how the vertex shader pulls data out of our vertex buffer
        VkVertexInputBindingDescription vertexInputBindingDescription = VkVertexInputBindingDescription();
        vertexInputBindingDescription.binding = 0;
        vertexInputBindingDescription.stride = sizeof(float) * 9;
        vertexInputBindingDescription.inputRate = VK_VERTEX_INPUT_RATE_VERTEX;

        // Set up how the vertex buffer data is interpreted as attributes by the vertex shader
        VkVertexInputAttributeDescription vertexInputAttributeDescriptions[3];

        // Position attribute
        vertexInputAttributeDescriptions[0] = VkVertexInputAttributeDescription();
        vertexInputAttributeDescriptions[0].binding = 0;
        vertexInputAttributeDescriptions[0].location = 0;
        vertexInputAttributeDescriptions[0].format = VK_FORMAT_R32G32B32_SFLOAT;
        vertexInputAttributeDescriptions[0].offset = sizeof(float) * 0;

        // Color attribute
        vertexInputAttributeDescriptions[1] = VkVertexInputAttributeDescription();
        vertexInputAttributeDescriptions[1].binding = 0;
        vertexInputAttributeDescriptions[1].location = 1;
        vertexInputAttributeDescriptions[1].format = VK_FORMAT_R32G32B32A32_SFLOAT;
        vertexInputAttributeDescriptions[1].offset = sizeof(float) * 3;

        // Texture coordinate attribute
        vertexInputAttributeDescriptions[2] = VkVertexInputAttributeDescription();
        vertexInputAttributeDescriptions[2].binding = 0;
        vertexInputAttributeDescriptions[2].location = 2;
        vertexInputAttributeDescriptions[2].format = VK_FORMAT_R32G32_SFLOAT;
        vertexInputAttributeDescriptions[2].offset = sizeof(float) * 7;

        VkPipelineVertexInputStateCreateInfo vertexInputStateCreateInfo = VkPipelineVertexInputStateCreateInfo();
        vertexInputStateCreateInfo.sType = VK_STRUCTURE_TYPE_PIPELINE_VERTEX_INPUT_STATE_CREATE_INFO;
        vertexInputStateCreateInfo.vertexBindingDescriptionCount = 1;
        vertexInputStateCreateInfo.pVertexBindingDescriptions = &vertexInputBindingDescription;
        vertexInputStateCreateInfo.vertexAttributeDescriptionCount = 3;
        vertexInputStateCreateInfo.pVertexAttributeDescriptions = vertexInputAttributeDescriptions;

        // We want to generate a triangle list with our vertex data
        VkPipelineInputAssemblyStateCreateInfo inputAssemblyStateCreateInfo = VkPipelineInputAssemblyStateCreateInfo();
        inputAssemblyStateCreateInfo.sType = VK_STRUCTURE_TYPE_PIPELINE_INPUT_ASSEMBLY_STATE_CREATE_INFO;
        inputAssemblyStateCreateInfo.topology = VK_PRIMITIVE_TOPOLOGY_TRIANGLE_LIST;
        inputAssemblyStateCreateInfo.primitiveRestartEnable = VK_FALSE;

        // Set up the viewport
        VkViewport viewport = VkViewport();
        viewport.x = 0.0f;
        viewport.y = 0.0f;
        viewport.width = static_cast<float>(swapchainExtent.width);
        viewport.height = static_cast<float>(swapchainExtent.height);
        viewport.minDepth = 0.0f;
        viewport.maxDepth = 1.f;

        // Set up the scissor region
        VkRect2D scissor = VkRect2D();
        scissor.offset.x = 0;
        scissor.offset.y = 0;
        scissor.extent = swapchainExtent;

        VkPipelineViewportStateCreateInfo pipelineViewportStateCreateInfo = VkPipelineViewportStateCreateInfo();
        pipelineViewportStateCreateInfo.sType = VK_STRUCTURE_TYPE_PIPELINE_VIEWPORT_STATE_CREATE_INFO;
        pipelineViewportStateCreateInfo.viewportCount = 1;
        pipelineViewportStateCreateInfo.pViewports = &viewport;
        pipelineViewportStateCreateInfo.scissorCount = 1;
        pipelineViewportStateCreateInfo.pScissors = &scissor;

        // Set up rasterization parameters: fill polygons, no backface culling, front face is counter-clockwise
        VkPipelineRasterizationStateCreateInfo pipelineRasterizationStateCreateInfo = VkPipelineRasterizationStateCreateInfo();
        pipelineRasterizationStateCreateInfo.sType = VK_STRUCTURE_TYPE_PIPELINE_RASTERIZATION_STATE_CREATE_INFO;
        pipelineRasterizationStateCreateInfo.depthClampEnable = VK_FALSE;
        pipelineRasterizationStateCreateInfo.rasterizerDiscardEnable = VK_FALSE;
        pipelineRasterizationStateCreateInfo.polygonMode = VK_POLYGON_MODE_FILL;
        pipelineRasterizationStateCreateInfo.lineWidth = 1.0f;
        pipelineRasterizationStateCreateInfo.cullMode = VK_CULL_MODE_NONE;
        pipelineRasterizationStateCreateInfo.frontFace = VK_FRONT_FACE_COUNTER_CLOCKWISE;
        pipelineRasterizationStateCreateInfo.depthBiasEnable = VK_FALSE;

        // Enable depth testing and disable scissor testing
        VkPipelineDepthStencilStateCreateInfo pipelineDepthStencilStateCreateInfo = VkPipelineDepthStencilStateCreateInfo();
        pipelineDepthStencilStateCreateInfo.sType = VK_STRUCTURE_TYPE_PIPELINE_DEPTH_STENCIL_STATE_CREATE_INFO;
        pipelineDepthStencilStateCreateInfo.depthTestEnable = VK_TRUE;
        pipelineDepthStencilStateCreateInfo.depthWriteEnable = VK_TRUE;
        pipelineDepthStencilStateCreateInfo.depthCompareOp = VK_COMPARE_OP_LESS;
        pipelineDepthStencilStateCreateInfo.depthBoundsTestEnable = VK_FALSE;
        pipelineDepthStencilStateCreateInfo.stencilTestEnable = VK_FALSE;

        // Enable multi-sampling
        VkPipelineMultisampleStateCreateInfo pipelineMultisampleStateCreateInfo = VkPipelineMultisampleStateCreateInfo();
        pipelineMultisampleStateCreateInfo.sType = VK_STRUCTURE_TYPE_PIPELINE_MULTISAMPLE_STATE_CREATE_INFO;
        pipelineMultisampleStateCreateInfo.sampleShadingEnable = VK_FALSE;
        pipelineMultisampleStateCreateInfo.rasterizationSamples = VK_SAMPLE_COUNT_1_BIT;

        // Set up blending parameters
        VkPipelineColorBlendAttachmentState pipelineColorBlendAttachmentState = VkPipelineColorBlendAttachmentState();
        pipelineColorBlendAttachmentState.blendEnable = VK_TRUE;
        pipelineColorBlendAttachmentState.srcColorBlendFactor = VK_BLEND_FACTOR_SRC_ALPHA;
        pipelineColorBlendAttachmentState.dstColorBlendFactor = VK_BLEND_FACTOR_ONE_MINUS_SRC_ALPHA;
        pipelineColorBlendAttachmentState.colorBlendOp = VK_BLEND_OP_ADD;
        pipelineColorBlendAttachmentState.srcAlphaBlendFactor = VK_BLEND_FACTOR_ONE;
        pipelineColorBlendAttachmentState.dstAlphaBlendFactor = VK_BLEND_FACTOR_ONE_MINUS_SRC_ALPHA;
        pipelineColorBlendAttachmentState.alphaBlendOp = VK_BLEND_OP_ADD;
        pipelineColorBlendAttachmentState.colorWriteMask = VK_COLOR_COMPONENT_R_BIT | VK_COLOR_COMPONENT_G_BIT | VK_COLOR_COMPONENT_B_BIT | VK_COLOR_COMPONENT_A_BIT;

        VkPipelineColorBlendStateCreateInfo pipelineColorBlendStateCreateInfo = VkPipelineColorBlendStateCreateInfo();
        pipelineColorBlendStateCreateInfo.sType = VK_STRUCTURE_TYPE_PIPELINE_COLOR_BLEND_STATE_CREATE_INFO;
        pipelineColorBlendStateCreateInfo.logicOpEnable = VK_FALSE;
        pipelineColorBlendStateCreateInfo.attachmentCount = 1;
        pipelineColorBlendStateCreateInfo.pAttachments = &pipelineColorBlendAttachmentState;

        VkGraphicsPipelineCreateInfo graphicsPipelineCreateInfo = VkGraphicsPipelineCreateInfo();
        graphicsPipelineCreateInfo.sType = VK_STRUCTURE_TYPE_GRAPHICS_PIPELINE_CREATE_INFO;
        graphicsPipelineCreateInfo.stageCount = 2;
        graphicsPipelineCreateInfo.pStages = shaderStages;
        graphicsPipelineCreateInfo.pVertexInputState = &vertexInputStateCreateInfo;
        graphicsPipelineCreateInfo.pInputAssemblyState = &inputAssemblyStateCreateInfo;
        graphicsPipelineCreateInfo.pViewportState = &pipelineViewportStateCreateInfo;
        graphicsPipelineCreateInfo.pRasterizationState = &pipelineRasterizationStateCreateInfo;
        graphicsPipelineCreateInfo.pDepthStencilState = &pipelineDepthStencilStateCreateInfo;
        graphicsPipelineCreateInfo.pMultisampleState = &pipelineMultisampleStateCreateInfo;
        graphicsPipelineCreateInfo.pColorBlendState = &pipelineColorBlendStateCreateInfo;
        graphicsPipelineCreateInfo.layout = pipelineLayout;
        graphicsPipelineCreateInfo.renderPass = renderPass;
        graphicsPipelineCreateInfo.subpass = 0;

        // Create our graphics pipeline
        if (vkCreateGraphicsPipelines(device, VK_NULL_HANDLE, 1, &graphicsPipelineCreateInfo, 0, &graphicsPipeline) != VK_SUCCESS)
        {
            vulkanAvailable = false;
            return;
        }
    }

    // Use our renderpass and swapchain images to create the corresponding framebuffers
    void setupFramebuffers()
    {
        swapchainFramebuffers.resize(swapchainImageViews.size());

        VkFramebufferCreateInfo framebufferCreateInfo = VkFramebufferCreateInfo();
        framebufferCreateInfo.sType = VK_STRUCTURE_TYPE_FRAMEBUFFER_CREATE_INFO;
        framebufferCreateInfo.renderPass = renderPass;
        framebufferCreateInfo.attachmentCount = 2;
        framebufferCreateInfo.width = swapchainExtent.width;
        framebufferCreateInfo.height = swapchainExtent.height;
        framebufferCreateInfo.layers = 1;

        for (std::size_t i = 0; i < swapchainFramebuffers.size(); i++)
        {
            // Each framebuffer consists of a corresponding swapchain image and the shared depth image
            VkImageView attachments[] = {swapchainImageViews[i], depthImageView};

            framebufferCreateInfo.pAttachments = attachments;

            // Create the framebuffer
            if (vkCreateFramebuffer(device, &framebufferCreateInfo, 0, &swapchainFramebuffers[i]) != VK_SUCCESS)
            {
                vulkanAvailable = false;
                return;
            }
        }
    }

    // Set up our command pool
    void setupCommandPool()
    {
        // We want to be able to reset command buffers after submitting them
        VkCommandPoolCreateInfo commandPoolCreateInfo = VkCommandPoolCreateInfo();
        commandPoolCreateInfo.sType = VK_STRUCTURE_TYPE_COMMAND_POOL_CREATE_INFO;
        commandPoolCreateInfo.queueFamilyIndex = static_cast<uint32_t>(queueFamilyIndex);
        commandPoolCreateInfo.flags = VK_COMMAND_POOL_CREATE_RESET_COMMAND_BUFFER_BIT;

        // Create our command pool
        if (vkCreateCommandPool(device, &commandPoolCreateInfo, 0, &commandPool) != VK_SUCCESS)
        {
            vulkanAvailable = false;
            return;
        }
    }

    // Helper to create a generic buffer with the specified size, usage and memory flags
    bool createBuffer(VkDeviceSize size, VkBufferUsageFlags usage, VkMemoryPropertyFlags properties, VkBuffer& buffer, VkDeviceMemory& memory)
    {
        // We only have a single queue so we can request exclusive access
        VkBufferCreateInfo bufferCreateInfo = VkBufferCreateInfo();
        bufferCreateInfo.sType = VK_STRUCTURE_TYPE_BUFFER_CREATE_INFO;
        bufferCreateInfo.size = size;
        bufferCreateInfo.usage = usage;
        bufferCreateInfo.sharingMode = VK_SHARING_MODE_EXCLUSIVE;

        // Create the buffer, this does not allocate any memory for it yet
        if (vkCreateBuffer(device, &bufferCreateInfo, 0, &buffer) != VK_SUCCESS)
            return false;

        // Check what kind of memory we need to request from the GPU
        VkMemoryRequirements memoryRequirements = VkMemoryRequirements();
        vkGetBufferMemoryRequirements(device, buffer, &memoryRequirements);

        // Check what GPU memory type is available for us to allocate out of
        VkPhysicalDeviceMemoryProperties memoryProperties = VkPhysicalDeviceMemoryProperties();
        vkGetPhysicalDeviceMemoryProperties(gpu, &memoryProperties);

        uint32_t memoryType = 0;

        for (; memoryType < memoryProperties.memoryTypeCount; memoryType++)
        {
            if ((memoryRequirements.memoryTypeBits & static_cast<unsigned int>(1 << memoryType)) &&
                ((memoryProperties.memoryTypes[memoryType].propertyFlags & properties) == properties))
                break;
        }

        if (memoryType == memoryProperties.memoryTypeCount)
            return false;

        VkMemoryAllocateInfo memoryAllocateInfo = VkMemoryAllocateInfo();
        memoryAllocateInfo.sType = VK_STRUCTURE_TYPE_MEMORY_ALLOCATE_INFO;
        memoryAllocateInfo.allocationSize = memoryRequirements.size;
        memoryAllocateInfo.memoryTypeIndex = memoryType;

        // Allocate the memory out of the GPU pool for the required memory type
        if (vkAllocateMemory(device, &memoryAllocateInfo, 0, &memory) != VK_SUCCESS)
            return false;

        // Bind the allocated memory to our buffer object
        if (vkBindBufferMemory(device, buffer, memory, 0) != VK_SUCCESS)
            return false;

        return true;
    }

    // Helper to copy the contents of one buffer to another buffer
    bool copyBuffer(VkBuffer dst, VkBuffer src, VkDeviceSize size)
    {
        // Allocate a primary command buffer out of our command pool
        VkCommandBufferAllocateInfo commandBufferAllocateInfo = VkCommandBufferAllocateInfo();
        commandBufferAllocateInfo.sType = VK_STRUCTURE_TYPE_COMMAND_BUFFER_ALLOCATE_INFO;
        commandBufferAllocateInfo.level = VK_COMMAND_BUFFER_LEVEL_PRIMARY;
        commandBufferAllocateInfo.commandPool = commandPool;
        commandBufferAllocateInfo.commandBufferCount = 1;

        VkCommandBuffer commandBuffer;

        if (vkAllocateCommandBuffers(device, &commandBufferAllocateInfo, &commandBuffer) != VK_SUCCESS)
            return false;

        // Begin the command buffer
        VkCommandBufferBeginInfo commandBufferBeginInfo = VkCommandBufferBeginInfo();
        commandBufferBeginInfo.sType = VK_STRUCTURE_TYPE_COMMAND_BUFFER_BEGIN_INFO;
        commandBufferBeginInfo.flags = VK_COMMAND_BUFFER_USAGE_ONE_TIME_SUBMIT_BIT;

        if (vkBeginCommandBuffer(commandBuffer, &commandBufferBeginInfo) != VK_SUCCESS)
        {
            vkFreeCommandBuffers(device, commandPool, 1, &commandBuffer);

            return false;
        }

        // Add our buffer copy command
        VkBufferCopy bufferCopy = VkBufferCopy();
        bufferCopy.srcOffset = 0;
        bufferCopy.dstOffset = 0;
        bufferCopy.size = size;

        vkCmdCopyBuffer(commandBuffer, src, dst, 1, &bufferCopy);

        // End and submit the command buffer
        vkEndCommandBuffer(commandBuffer);

        VkSubmitInfo submitInfo = VkSubmitInfo();
        submitInfo.sType = VK_STRUCTURE_TYPE_SUBMIT_INFO;
        submitInfo.commandBufferCount = 1;
        submitInfo.pCommandBuffers = &commandBuffer;

        if (vkQueueSubmit(queue, 1, &submitInfo, VK_NULL_HANDLE) != VK_SUCCESS)
        {
            vkFreeCommandBuffers(device, commandPool, 1, &commandBuffer);

            return false;
        }

        // Ensure the command buffer has been processed
        if (vkQueueWaitIdle(queue) != VK_SUCCESS)
        {
            vkFreeCommandBuffers(device, commandPool, 1, &commandBuffer);

            return false;
        }

        // Free the command buffer
        vkFreeCommandBuffers(device, commandPool, 1, &commandBuffer);

        return true;
    }

    // Create our vertex buffer and upload its data
    void setupVertexBuffer()
    {
        float vertexData[] = {
            // X      Y      Z     R     G     B     A     U     V
            -0.5f, -0.5f,  0.5f, 1.0f, 0.0f, 0.0f, 1.0f, 1.0f, 0.0f,
             0.5f, -0.5f,  0.5f, 1.0f, 0.0f, 0.0f, 1.0f, 0.0f, 0.0f,
             0.5f,  0.5f,  0.5f, 1.0f, 0.0f, 0.0f, 1.0f, 0.0f, 1.0f,
            -0.5f,  0.5f,  0.5f, 1.0f, 0.0f, 0.0f, 1.0f, 1.0f, 1.0f,

            -0.5f, -0.5f, -0.5f, 1.0f, 1.0f, 0.0f, 1.0f, 0.0f, 0.0f,
             0.5f, -0.5f, -0.5f, 1.0f, 1.0f, 0.0f, 1.0f, 0.0f, 1.0f,
             0.5f,  0.5f, -0.5f, 1.0f, 1.0f, 0.0f, 1.0f, 1.0f, 1.0f,
            -0.5f,  0.5f, -0.5f, 1.0f, 1.0f, 0.0f, 1.0f, 1.0f, 0.0f,

             0.5f, -0.5f, -0.5f, 0.0f, 1.0f, 0.0f, 1.0f, 1.0f, 0.0f,
             0.5f,  0.5f, -0.5f, 0.0f, 1.0f, 0.0f, 1.0f, 0.0f, 0.0f,
             0.5f,  0.5f,  0.5f, 0.0f, 1.0f, 0.0f, 1.0f, 0.0f, 1.0f,
             0.5f, -0.5f,  0.5f, 0.0f, 1.0f, 0.0f, 1.0f, 1.0f, 1.0f,

            -0.5f, -0.5f, -0.5f, 0.0f, 1.0f, 1.0f, 1.0f, 1.0f, 1.0f,
            -0.5f,  0.5f, -0.5f, 0.0f, 1.0f, 1.0f, 1.0f, 1.0f, 0.0f,
            -0.5f,  0.5f,  0.5f, 0.0f, 1.0f, 1.0f, 1.0f, 0.0f, 0.0f,
            -0.5f, -0.5f,  0.5f, 0.0f, 1.0f, 1.0f, 1.0f, 0.0f, 1.0f,

            -0.5f, -0.5f, -0.5f, 0.0f, 0.0f, 1.0f, 1.0f, 1.0f, 0.0f,
             0.5f, -0.5f, -0.5f, 0.0f, 0.0f, 1.0f, 1.0f, 0.0f, 0.0f,
             0.5f, -0.5f,  0.5f, 0.0f, 0.0f, 1.0f, 1.0f, 0.0f, 1.0f,
            -0.5f, -0.5f,  0.5f, 0.0f, 0.0f, 1.0f, 1.0f, 1.0f, 1.0f,

            -0.5f,  0.5f, -0.5f, 1.0f, 0.0f, 1.0f, 1.0f, 0.0f, 1.0f,
             0.5f,  0.5f, -0.5f, 1.0f, 0.0f, 1.0f, 1.0f, 1.0f, 1.0f,
             0.5f,  0.5f,  0.5f, 1.0f, 0.0f, 1.0f, 1.0f, 1.0f, 0.0f,
            -0.5f,  0.5f,  0.5f, 1.0f, 0.0f, 1.0f, 1.0f, 0.0f, 0.0f
        };

        // Create a staging buffer that is writable by the CPU
        VkBuffer stagingBuffer = 0;
        VkDeviceMemory stagingBufferMemory = 0;

        if (!createBuffer(
            sizeof(vertexData),
            VK_BUFFER_USAGE_TRANSFER_SRC_BIT,
            VK_MEMORY_PROPERTY_HOST_VISIBLE_BIT | VK_MEMORY_PROPERTY_HOST_COHERENT_BIT,
            stagingBuffer,
            stagingBufferMemory
        ))
        {
            vulkanAvailable = false;
            return;
        }

        void* ptr;

        // Map the buffer into our address space
        if (vkMapMemory(device, stagingBufferMemory, 0, sizeof(vertexData), 0, &ptr) != VK_SUCCESS)
        {
            vkFreeMemory(device, stagingBufferMemory, 0);
            vkDestroyBuffer(device, stagingBuffer, 0);

            vulkanAvailable = false;
            return;
        }

        // Copy the vertex data into the buffer
        std::memcpy(ptr, vertexData, sizeof(vertexData));

        // Unmap the buffer
        vkUnmapMemory(device, stagingBufferMemory);

        // Create the GPU local vertex buffer
        if (!createBuffer(
            sizeof(vertexData),
            VK_BUFFER_USAGE_TRANSFER_DST_BIT | VK_BUFFER_USAGE_VERTEX_BUFFER_BIT,
            VK_MEMORY_PROPERTY_DEVICE_LOCAL_BIT,
            vertexBuffer,
            vertexBufferMemory
        ))
        {
            vkFreeMemory(device, stagingBufferMemory, 0);
            vkDestroyBuffer(device, stagingBuffer, 0);

            vulkanAvailable = false;
            return;
        }

        // Copy the contents of the staging buffer into the GPU vertex buffer
        vulkanAvailable = copyBuffer(vertexBuffer, stagingBuffer, sizeof(vertexData));

        // Free the staging buffer and its memory
        vkFreeMemory(device, stagingBufferMemory, 0);
        vkDestroyBuffer(device, stagingBuffer, 0);
    }

    // Create our index buffer and upload its data
    void setupIndexBuffer()
    {
        uint16_t indexData[] = {
            0,  1,  2,
            2,  3,  0,

            4,  5,  6,
            6,  7,  4,

            8,  9,  10,
            10, 11, 8,

            12, 13, 14,
            14, 15, 12,

            16, 17, 18,
            18, 19, 16,

            20, 21, 22,
            22, 23, 20
        };

        // Create a staging buffer that is writable by the CPU
        VkBuffer stagingBuffer = 0;
        VkDeviceMemory stagingBufferMemory = 0;

        if (!createBuffer(
            sizeof(indexData),
            VK_BUFFER_USAGE_TRANSFER_SRC_BIT,
            VK_MEMORY_PROPERTY_HOST_VISIBLE_BIT | VK_MEMORY_PROPERTY_HOST_COHERENT_BIT,
            stagingBuffer,
            stagingBufferMemory
        ))
        {
            vulkanAvailable = false;
            return;
        }

        void* ptr;

        // Map the buffer into our address space
        if (vkMapMemory(device, stagingBufferMemory, 0, sizeof(indexData), 0, &ptr) != VK_SUCCESS)
        {
            vkFreeMemory(device, stagingBufferMemory, 0);
            vkDestroyBuffer(device, stagingBuffer, 0);

            vulkanAvailable = false;
            return;
        }

        // Copy the index data into the buffer
        std::memcpy(ptr, indexData, sizeof(indexData));

        // Unmap the buffer
        vkUnmapMemory(device, stagingBufferMemory);

        // Create the GPU local index buffer
        if (!createBuffer(
            sizeof(indexData),
            VK_BUFFER_USAGE_TRANSFER_DST_BIT | VK_BUFFER_USAGE_INDEX_BUFFER_BIT,
            VK_MEMORY_PROPERTY_DEVICE_LOCAL_BIT,
            indexBuffer,
            indexBufferMemory
        ))
        {
            vkFreeMemory(device, stagingBufferMemory, 0);
            vkDestroyBuffer(device, stagingBuffer, 0);

            vulkanAvailable = false;
            return;
        }

        // Copy the contents of the staging buffer into the GPU index buffer
        vulkanAvailable = copyBuffer(indexBuffer, stagingBuffer, sizeof(indexData));

        // Free the staging buffer and its memory
        vkFreeMemory(device, stagingBufferMemory, 0);
        vkDestroyBuffer(device, stagingBuffer, 0);
    }

    // Create our uniform buffer but don't upload any data yet
    void setupUniformBuffers()
    {
        // Create a uniform buffer for every frame that might be in flight to prevent clobbering
        for (size_t i = 0; i < swapchainImages.size(); i++)
        {
            uniformBuffers.push_back(0);
            uniformBuffersMemory.push_back(0);

            // The uniform buffer will be host visible and coherent since we use it for streaming data every frame
            if (!createBuffer(
                sizeof(Matrix) * 3,
                VK_BUFFER_USAGE_UNIFORM_BUFFER_BIT,
                VK_MEMORY_PROPERTY_HOST_VISIBLE_BIT | VK_MEMORY_PROPERTY_HOST_COHERENT_BIT,
                uniformBuffers[i],
                uniformBuffersMemory[i]
            ))
            {
                vulkanAvailable = false;
                return;
            }
        }
    }

    // Helper to create a generic image with the specified size, format, usage and memory flags
    bool createImage(uint32_t width, uint32_t height, VkFormat format, VkImageTiling tiling, VkImageUsageFlags usage, VkMemoryPropertyFlags properties, VkImage& image, VkDeviceMemory& imageMemory)
    {
        // We only have a single queue so we can request exclusive access
        VkImageCreateInfo imageCreateInfo = VkImageCreateInfo();
        imageCreateInfo.sType = VK_STRUCTURE_TYPE_IMAGE_CREATE_INFO;
        imageCreateInfo.imageType = VK_IMAGE_TYPE_2D;
        imageCreateInfo.extent.width = width;
        imageCreateInfo.extent.height = height;
        imageCreateInfo.extent.depth = 1;
        imageCreateInfo.mipLevels = 1;
        imageCreateInfo.arrayLayers = 1;
        imageCreateInfo.format = format;
        imageCreateInfo.tiling = tiling;
        imageCreateInfo.initialLayout = VK_IMAGE_LAYOUT_UNDEFINED;
        imageCreateInfo.usage = usage;
        imageCreateInfo.samples = VK_SAMPLE_COUNT_1_BIT;
        imageCreateInfo.sharingMode = VK_SHARING_MODE_EXCLUSIVE;

        // Create the image, this does not allocate any memory for it yet
        if (vkCreateImage(device, &imageCreateInfo, 0, &image) != VK_SUCCESS)
            return false;

        // Check what kind of memory we need to request from the GPU
        VkMemoryRequirements memoryRequirements = VkMemoryRequirements();
        vkGetImageMemoryRequirements(device, image, &memoryRequirements);

        // Check what GPU memory type is available for us to allocate out of
        VkPhysicalDeviceMemoryProperties memoryProperties = VkPhysicalDeviceMemoryProperties();
        vkGetPhysicalDeviceMemoryProperties(gpu, &memoryProperties);

        uint32_t memoryType = 0;

        for (; memoryType < memoryProperties.memoryTypeCount; memoryType++)
        {
            if ((memoryRequirements.memoryTypeBits & static_cast<unsigned int>(1 << memoryType)) &&
                ((memoryProperties.memoryTypes[memoryType].propertyFlags & properties) == properties))
                break;
        }

        if (memoryType == memoryProperties.memoryTypeCount)
            return false;

        VkMemoryAllocateInfo memoryAllocateInfo = VkMemoryAllocateInfo();
        memoryAllocateInfo.sType = VK_STRUCTURE_TYPE_MEMORY_ALLOCATE_INFO;
        memoryAllocateInfo.allocationSize = memoryRequirements.size;
        memoryAllocateInfo.memoryTypeIndex = memoryType;

        // Allocate the memory out of the GPU pool for the required memory type
        if (vkAllocateMemory(device, &memoryAllocateInfo, 0, &imageMemory) != VK_SUCCESS)
            return false;

        // Bind the allocated memory to our image object
        if (vkBindImageMemory(device, image, imageMemory, 0) != VK_SUCCESS)
            return false;

        return true;
    }

    // Create our depth image and transition it into the proper layout
    void setupDepthImage()
    {
        // Create our depth image
        if (!createImage(
            swapchainExtent.width,
            swapchainExtent.height,
            depthFormat,
            VK_IMAGE_TILING_OPTIMAL,
            VK_IMAGE_USAGE_DEPTH_STENCIL_ATTACHMENT_BIT,
            VK_MEMORY_PROPERTY_DEVICE_LOCAL_BIT,
            depthImage,
            depthImageMemory
        ))
        {
            vulkanAvailable = false;
            return;
        }

        // Allocate a command buffer
        VkCommandBufferAllocateInfo commandBufferAllocateInfo = VkCommandBufferAllocateInfo();
        commandBufferAllocateInfo.sType = VK_STRUCTURE_TYPE_COMMAND_BUFFER_ALLOCATE_INFO;
        commandBufferAllocateInfo.level = VK_COMMAND_BUFFER_LEVEL_PRIMARY;
        commandBufferAllocateInfo.commandPool = commandPool;
        commandBufferAllocateInfo.commandBufferCount = 1;

        VkCommandBuffer commandBuffer;

        if (vkAllocateCommandBuffers(device, &commandBufferAllocateInfo, &commandBuffer) != VK_SUCCESS)
        {
            vulkanAvailable = false;
            return;
        }

        // Begin the command buffer
        VkCommandBufferBeginInfo commandBufferBeginInfo = VkCommandBufferBeginInfo();
        commandBufferBeginInfo.sType = VK_STRUCTURE_TYPE_COMMAND_BUFFER_BEGIN_INFO;
        commandBufferBeginInfo.flags = VK_COMMAND_BUFFER_USAGE_ONE_TIME_SUBMIT_BIT;

        VkSubmitInfo submitInfo = VkSubmitInfo();
        submitInfo.sType = VK_STRUCTURE_TYPE_SUBMIT_INFO;
        submitInfo.commandBufferCount = 1;
        submitInfo.pCommandBuffers = &commandBuffer;

        if (vkBeginCommandBuffer(commandBuffer, &commandBufferBeginInfo) != VK_SUCCESS)
        {
            vkFreeCommandBuffers(device, commandPool, 1, &commandBuffer);

            vulkanAvailable = false;
            return;
        }

        // Submit a barrier to transition the image layout to depth stencil optimal
        VkImageMemoryBarrier barrier = VkImageMemoryBarrier();
        barrier.sType = VK_STRUCTURE_TYPE_IMAGE_MEMORY_BARRIER;
        barrier.oldLayout = VK_IMAGE_LAYOUT_UNDEFINED;
        barrier.newLayout = VK_IMAGE_LAYOUT_DEPTH_STENCIL_ATTACHMENT_OPTIMAL;
        barrier.srcQueueFamilyIndex = VK_QUEUE_FAMILY_IGNORED;
        barrier.dstQueueFamilyIndex = VK_QUEUE_FAMILY_IGNORED;
        barrier.image = depthImage;
        barrier.subresourceRange.aspectMask = VK_IMAGE_ASPECT_DEPTH_BIT | ((depthFormat == VK_FORMAT_D32_SFLOAT) ? 0 : VK_IMAGE_ASPECT_STENCIL_BIT);
        barrier.subresourceRange.baseMipLevel = 0;
        barrier.subresourceRange.levelCount = 1;
        barrier.subresourceRange.baseArrayLayer = 0;
        barrier.subresourceRange.layerCount = 1;
        barrier.srcAccessMask = 0;
        barrier.dstAccessMask = VK_ACCESS_DEPTH_STENCIL_ATTACHMENT_READ_BIT | VK_ACCESS_DEPTH_STENCIL_ATTACHMENT_WRITE_BIT;

        vkCmdPipelineBarrier(commandBuffer, VK_PIPELINE_STAGE_TOP_OF_PIPE_BIT, VK_PIPELINE_STAGE_EARLY_FRAGMENT_TESTS_BIT, 0, 0, 0, 0, 0, 1, &barrier);

        // End and submit the command buffer
        if (vkEndCommandBuffer(commandBuffer) != VK_SUCCESS)
        {
            vkFreeCommandBuffers(device, commandPool, 1, &commandBuffer);

            vulkanAvailable = false;
            return;
        }

        if (vkQueueSubmit(queue, 1, &submitInfo, VK_NULL_HANDLE) != VK_SUCCESS)
        {
            vkFreeCommandBuffers(device, commandPool, 1, &commandBuffer);

            vulkanAvailable = false;
            return;
        }

        // Ensure the command buffer has been processed
        if (vkQueueWaitIdle(queue) != VK_SUCCESS)
        {
            vkFreeCommandBuffers(device, commandPool, 1, &commandBuffer);

            vulkanAvailable = false;
            return;
        }

        // Free the command buffer
        vkFreeCommandBuffers(device, commandPool, 1, &commandBuffer);
    }

    // Create an image view for our depth image
    void setupDepthImageView()
    {
        VkImageViewCreateInfo imageViewCreateInfo = VkImageViewCreateInfo();
        imageViewCreateInfo.sType = VK_STRUCTURE_TYPE_IMAGE_VIEW_CREATE_INFO;
        imageViewCreateInfo.image = depthImage;
        imageViewCreateInfo.viewType = VK_IMAGE_VIEW_TYPE_2D;
        imageViewCreateInfo.format = depthFormat;
        imageViewCreateInfo.subresourceRange.aspectMask = VK_IMAGE_ASPECT_DEPTH_BIT | ((depthFormat == VK_FORMAT_D32_SFLOAT) ? 0 : VK_IMAGE_ASPECT_STENCIL_BIT);
        imageViewCreateInfo.subresourceRange.baseMipLevel = 0;
        imageViewCreateInfo.subresourceRange.levelCount = 1;
        imageViewCreateInfo.subresourceRange.baseArrayLayer = 0;
        imageViewCreateInfo.subresourceRange.layerCount = 1;

        // Create the depth image view
        if (vkCreateImageView(device, &imageViewCreateInfo, 0, &depthImageView) != VK_SUCCESS)
        {
            vulkanAvailable = false;
            return;
        }
    }

    // Create an image for our texture data
    void setupTextureImage()
    {
        // Load the image data
        sf::Image imageData;

        if (!imageData.loadFromFile("resources/logo.png"))
        {
            vulkanAvailable = false;
            return;
        }

        // Create a staging buffer to transfer the data with
        VkDeviceSize imageSize = imageData.getSize().x * imageData.getSize().y * 4;

        VkBuffer stagingBuffer;
        VkDeviceMemory stagingBufferMemory;
        createBuffer(imageSize, VK_BUFFER_USAGE_TRANSFER_SRC_BIT, VK_MEMORY_PROPERTY_HOST_VISIBLE_BIT | VK_MEMORY_PROPERTY_HOST_COHERENT_BIT, stagingBuffer, stagingBufferMemory);

        void* ptr;

        // Map the buffer into our address space
        if (vkMapMemory(device, stagingBufferMemory, 0, imageSize, 0, &ptr) != VK_SUCCESS)
        {
            vkFreeMemory(device, stagingBufferMemory, 0);
            vkDestroyBuffer(device, stagingBuffer, 0);

            vulkanAvailable = false;
            return;
        }

        // Copy the image data into the buffer
        std::memcpy(ptr, imageData.getPixelsPtr(), static_cast<std::size_t>(imageSize));

        // Unmap the buffer
        vkUnmapMemory(device, stagingBufferMemory);

        // Create a GPU local image
        if (!createImage(
            imageData.getSize().x,
            imageData.getSize().y,
            VK_FORMAT_R8G8B8A8_UNORM,
            VK_IMAGE_TILING_OPTIMAL,
            VK_IMAGE_USAGE_TRANSFER_DST_BIT | VK_IMAGE_USAGE_SAMPLED_BIT,
            VK_MEMORY_PROPERTY_DEVICE_LOCAL_BIT,
            textureImage,
            textureImageMemory
        ))
        {
            vkFreeMemory(device, stagingBufferMemory, 0);
            vkDestroyBuffer(device, stagingBuffer, 0);

            vulkanAvailable = false;
            return;
        }

        // Create a command buffer
        VkCommandBufferAllocateInfo commandBufferAllocateInfo = VkCommandBufferAllocateInfo();
        commandBufferAllocateInfo.sType = VK_STRUCTURE_TYPE_COMMAND_BUFFER_ALLOCATE_INFO;
        commandBufferAllocateInfo.level = VK_COMMAND_BUFFER_LEVEL_PRIMARY;
        commandBufferAllocateInfo.commandPool = commandPool;
        commandBufferAllocateInfo.commandBufferCount = 1;

        VkCommandBuffer commandBuffer;

        if (vkAllocateCommandBuffers(device, &commandBufferAllocateInfo, &commandBuffer) != VK_SUCCESS)
        {
            vkFreeMemory(device, stagingBufferMemory, 0);
            vkDestroyBuffer(device, stagingBuffer, 0);

            vulkanAvailable = false;
            return;
        }

        // Begin the command buffer
        VkCommandBufferBeginInfo commandBufferBeginInfo = VkCommandBufferBeginInfo();
        commandBufferBeginInfo.sType = VK_STRUCTURE_TYPE_COMMAND_BUFFER_BEGIN_INFO;
        commandBufferBeginInfo.flags = VK_COMMAND_BUFFER_USAGE_ONE_TIME_SUBMIT_BIT;

        VkSubmitInfo submitInfo = VkSubmitInfo();
        submitInfo.sType = VK_STRUCTURE_TYPE_SUBMIT_INFO;
        submitInfo.commandBufferCount = 1;
        submitInfo.pCommandBuffers = &commandBuffer;

        if (vkBeginCommandBuffer(commandBuffer, &commandBufferBeginInfo) != VK_SUCCESS)
        {
            vkFreeCommandBuffers(device, commandPool, 1, &commandBuffer);

            vkFreeMemory(device, stagingBufferMemory, 0);
            vkDestroyBuffer(device, stagingBuffer, 0);

            vulkanAvailable = false;
            return;
        }

        // Submit a barrier to transition the image layout to transfer destionation optimal
        VkImageMemoryBarrier barrier = VkImageMemoryBarrier();
        barrier.sType = VK_STRUCTURE_TYPE_IMAGE_MEMORY_BARRIER;
        barrier.oldLayout = VK_IMAGE_LAYOUT_UNDEFINED;
        barrier.newLayout = VK_IMAGE_LAYOUT_TRANSFER_DST_OPTIMAL;
        barrier.srcQueueFamilyIndex = VK_QUEUE_FAMILY_IGNORED;
        barrier.dstQueueFamilyIndex = VK_QUEUE_FAMILY_IGNORED;
        barrier.image = textureImage;
        barrier.subresourceRange.aspectMask = VK_IMAGE_ASPECT_COLOR_BIT;
        barrier.subresourceRange.baseMipLevel = 0;
        barrier.subresourceRange.levelCount = 1;
        barrier.subresourceRange.baseArrayLayer = 0;
        barrier.subresourceRange.layerCount = 1;
        barrier.srcAccessMask = 0;
        barrier.dstAccessMask = VK_ACCESS_TRANSFER_WRITE_BIT;

        vkCmdPipelineBarrier(commandBuffer, VK_PIPELINE_STAGE_TOP_OF_PIPE_BIT, VK_PIPELINE_STAGE_TRANSFER_BIT, 0, 0, 0, 0, 0, 1, &barrier);

        if (vkEndCommandBuffer(commandBuffer) != VK_SUCCESS)
        {
            vkFreeCommandBuffers(device, commandPool, 1, &commandBuffer);

            vkFreeMemory(device, stagingBufferMemory, 0);
            vkDestroyBuffer(device, stagingBuffer, 0);

            vulkanAvailable = false;
            return;
        }

        if (vkQueueSubmit(queue, 1, &submitInfo, VK_NULL_HANDLE) != VK_SUCCESS)
        {
            vkFreeCommandBuffers(device, commandPool, 1, &commandBuffer);

            vkFreeMemory(device, stagingBufferMemory, 0);
            vkDestroyBuffer(device, stagingBuffer, 0);

            vulkanAvailable = false;
            return;
        }

        // Ensure the command buffer has been processed
        if (vkQueueWaitIdle(queue) != VK_SUCCESS)
        {
            vkFreeCommandBuffers(device, commandPool, 1, &commandBuffer);

            vkFreeMemory(device, stagingBufferMemory, 0);
            vkDestroyBuffer(device, stagingBuffer, 0);

            vulkanAvailable = false;
            return;
        }

        // Begin the command buffer
        if (vkBeginCommandBuffer(commandBuffer, &commandBufferBeginInfo) != VK_SUCCESS)
        {
            vkFreeCommandBuffers(device, commandPool, 1, &commandBuffer);

            vkFreeMemory(device, stagingBufferMemory, 0);
            vkDestroyBuffer(device, stagingBuffer, 0);

            vulkanAvailable = false;
            return;
        }

        // Copy the staging buffer contents into the image
        VkBufferImageCopy bufferImageCopy = VkBufferImageCopy();
        bufferImageCopy.bufferOffset = 0;
        bufferImageCopy.bufferRowLength = 0;
        bufferImageCopy.bufferImageHeight = 0;
        bufferImageCopy.imageSubresource.aspectMask = VK_IMAGE_ASPECT_COLOR_BIT;
        bufferImageCopy.imageSubresource.mipLevel = 0;
        bufferImageCopy.imageSubresource.baseArrayLayer = 0;
        bufferImageCopy.imageSubresource.layerCount = 1;
        bufferImageCopy.imageOffset.x = 0;
        bufferImageCopy.imageOffset.y = 0;
        bufferImageCopy.imageOffset.z = 0;
        bufferImageCopy.imageExtent.width = imageData.getSize().x;
        bufferImageCopy.imageExtent.height = imageData.getSize().y;
        bufferImageCopy.imageExtent.depth = 1;

        vkCmdCopyBufferToImage(commandBuffer, stagingBuffer, textureImage, VK_IMAGE_LAYOUT_TRANSFER_DST_OPTIMAL, 1, &bufferImageCopy);

        // End and submit the command buffer
        if (vkEndCommandBuffer(commandBuffer) != VK_SUCCESS)
        {
            vkFreeCommandBuffers(device, commandPool, 1, &commandBuffer);

            vkFreeMemory(device, stagingBufferMemory, 0);
            vkDestroyBuffer(device, stagingBuffer, 0);

            vulkanAvailable = false;
            return;
        }

        if (vkQueueSubmit(queue, 1, &submitInfo, VK_NULL_HANDLE) != VK_SUCCESS)
        {
            vkFreeCommandBuffers(device, commandPool, 1, &commandBuffer);

            vkFreeMemory(device, stagingBufferMemory, 0);
            vkDestroyBuffer(device, stagingBuffer, 0);

            vulkanAvailable = false;
            return;
        }

        // Ensure the command buffer has been processed
        if (vkQueueWaitIdle(queue) != VK_SUCCESS)
        {
            vkFreeCommandBuffers(device, commandPool, 1, &commandBuffer);

            vkFreeMemory(device, stagingBufferMemory, 0);
            vkDestroyBuffer(device, stagingBuffer, 0);

            vulkanAvailable = false;
            return;
        }

        // Begin the command buffer
        if (vkBeginCommandBuffer(commandBuffer, &commandBufferBeginInfo) != VK_SUCCESS)
        {
            vkFreeCommandBuffers(device, commandPool, 1, &commandBuffer);

            vkFreeMemory(device, stagingBufferMemory, 0);
            vkDestroyBuffer(device, stagingBuffer, 0);

            vulkanAvailable = false;
            return;
        }

        // Submit a barrier to transition the image layout from transfer destionation optimal to shader read-only optimal
        barrier.oldLayout = VK_IMAGE_LAYOUT_TRANSFER_DST_OPTIMAL;
        barrier.newLayout = VK_IMAGE_LAYOUT_SHADER_READ_ONLY_OPTIMAL;
        barrier.srcAccessMask = VK_ACCESS_TRANSFER_WRITE_BIT;
        barrier.dstAccessMask = VK_ACCESS_SHADER_READ_BIT;

        vkCmdPipelineBarrier(commandBuffer, VK_PIPELINE_STAGE_TRANSFER_BIT, VK_PIPELINE_STAGE_FRAGMENT_SHADER_BIT, 0, 0, 0, 0, 0, 1, &barrier);

        // End and submit the command buffer
        if (vkEndCommandBuffer(commandBuffer) != VK_SUCCESS)
        {
            vkFreeCommandBuffers(device, commandPool, 1, &commandBuffer);

            vkFreeMemory(device, stagingBufferMemory, 0);
            vkDestroyBuffer(device, stagingBuffer, 0);

            vulkanAvailable = false;
            return;
        }

        if (vkQueueSubmit(queue, 1, &submitInfo, VK_NULL_HANDLE) != VK_SUCCESS)
        {
            vkFreeCommandBuffers(device, commandPool, 1, &commandBuffer);

            vkFreeMemory(device, stagingBufferMemory, 0);
            vkDestroyBuffer(device, stagingBuffer, 0);

            vulkanAvailable = false;
            return;
        }

        // Ensure the command buffer has been processed
        if (vkQueueWaitIdle(queue) != VK_SUCCESS)
        {
            vkFreeCommandBuffers(device, commandPool, 1, &commandBuffer);

            vkFreeMemory(device, stagingBufferMemory, 0);
            vkDestroyBuffer(device, stagingBuffer, 0);

            vulkanAvailable = false;
            return;
        }

        // Free the command buffer
        vkFreeCommandBuffers(device, commandPool, 1, &commandBuffer);

        vkFreeMemory(device, stagingBufferMemory, 0);
        vkDestroyBuffer(device, stagingBuffer, 0);
    }

    // Create an image view for our texture
    void setupTextureImageView()
    {
        VkImageViewCreateInfo imageViewCreateInfo = VkImageViewCreateInfo();
        imageViewCreateInfo.sType = VK_STRUCTURE_TYPE_IMAGE_VIEW_CREATE_INFO;
        imageViewCreateInfo.image = textureImage;
        imageViewCreateInfo.viewType = VK_IMAGE_VIEW_TYPE_2D;
        imageViewCreateInfo.format = VK_FORMAT_R8G8B8A8_UNORM;
        imageViewCreateInfo.subresourceRange.aspectMask = VK_IMAGE_ASPECT_COLOR_BIT;
        imageViewCreateInfo.subresourceRange.baseMipLevel = 0;
        imageViewCreateInfo.subresourceRange.levelCount = 1;
        imageViewCreateInfo.subresourceRange.baseArrayLayer = 0;
        imageViewCreateInfo.subresourceRange.layerCount = 1;

        // Create our texture image view
        if (vkCreateImageView(device, &imageViewCreateInfo, 0, &textureImageView) != VK_SUCCESS)
        {
            vulkanAvailable = false;
            return;
        }
    }

    // Create a sampler for our texture
    void setupTextureSampler()
    {
        // Sampler parameters: linear min/mag filtering, 4x anisotropic
        VkSamplerCreateInfo samplerCreateInfo = VkSamplerCreateInfo();
        samplerCreateInfo.sType = VK_STRUCTURE_TYPE_SAMPLER_CREATE_INFO;
        samplerCreateInfo.magFilter = VK_FILTER_LINEAR;
        samplerCreateInfo.minFilter = VK_FILTER_LINEAR;
        samplerCreateInfo.addressModeU = VK_SAMPLER_ADDRESS_MODE_REPEAT;
        samplerCreateInfo.addressModeV = VK_SAMPLER_ADDRESS_MODE_REPEAT;
        samplerCreateInfo.addressModeW = VK_SAMPLER_ADDRESS_MODE_REPEAT;
        samplerCreateInfo.anisotropyEnable = VK_TRUE;
        samplerCreateInfo.maxAnisotropy = 4;
        samplerCreateInfo.borderColor = VK_BORDER_COLOR_INT_OPAQUE_BLACK;
        samplerCreateInfo.unnormalizedCoordinates = VK_FALSE;
        samplerCreateInfo.compareEnable = VK_FALSE;
        samplerCreateInfo.compareOp = VK_COMPARE_OP_ALWAYS;
        samplerCreateInfo.mipmapMode = VK_SAMPLER_MIPMAP_MODE_LINEAR;
        samplerCreateInfo.mipLodBias = 0.0f;
        samplerCreateInfo.minLod = 0.0f;
        samplerCreateInfo.maxLod = 0.0f;

        // Create our sampler
        if (vkCreateSampler(device, &samplerCreateInfo, 0, &textureSampler) != VK_SUCCESS)
        {
            vulkanAvailable = false;
            return;
        }
    }

    // Set up our descriptor pool
    void setupDescriptorPool()
    {
        // We need to allocate as many descriptor sets as we have frames in flight
        VkDescriptorPoolSize descriptorPoolSizes[2];

        descriptorPoolSizes[0] = VkDescriptorPoolSize();
        descriptorPoolSizes[0].type = VK_DESCRIPTOR_TYPE_UNIFORM_BUFFER;
        descriptorPoolSizes[0].descriptorCount = static_cast<uint32_t>(swapchainImages.size());

        descriptorPoolSizes[1] = VkDescriptorPoolSize();
        descriptorPoolSizes[1].type = VK_DESCRIPTOR_TYPE_COMBINED_IMAGE_SAMPLER;
        descriptorPoolSizes[1].descriptorCount = static_cast<uint32_t>(swapchainImages.size());

        VkDescriptorPoolCreateInfo descriptorPoolCreateInfo = VkDescriptorPoolCreateInfo();
        descriptorPoolCreateInfo.sType = VK_STRUCTURE_TYPE_DESCRIPTOR_POOL_CREATE_INFO;
        descriptorPoolCreateInfo.poolSizeCount = 2;
        descriptorPoolCreateInfo.pPoolSizes = descriptorPoolSizes;
        descriptorPoolCreateInfo.maxSets = static_cast<uint32_t>(swapchainImages.size());

        // Create the descriptor pool
        if (vkCreateDescriptorPool(device, &descriptorPoolCreateInfo, 0, &descriptorPool) != VK_SUCCESS)
        {
            vulkanAvailable = false;
            return;
        }
    }

    // Set up our descriptor sets
    void setupDescriptorSets()
    {
        // Allocate a descriptor set for each frame in flight
        std::vector<VkDescriptorSetLayout> descriptorSetLayouts(swapchainImages.size(), descriptorSetLayout);

        VkDescriptorSetAllocateInfo descriptorSetAllocateInfo = VkDescriptorSetAllocateInfo();
        descriptorSetAllocateInfo.sType = VK_STRUCTURE_TYPE_DESCRIPTOR_SET_ALLOCATE_INFO;
        descriptorSetAllocateInfo.descriptorPool = descriptorPool;
        descriptorSetAllocateInfo.descriptorSetCount = static_cast<uint32_t>(swapchainImages.size());
        descriptorSetAllocateInfo.pSetLayouts = descriptorSetLayouts.data();

        descriptorSets.resize(swapchainImages.size());

        if (vkAllocateDescriptorSets(device, &descriptorSetAllocateInfo, descriptorSets.data()) != VK_SUCCESS)
        {
            descriptorSets.clear();

            vulkanAvailable = false;
            return;
        }

        // For every descriptor set, set up the bindings to our uniform buffer and texture sampler
        for (std::size_t i = 0; i < descriptorSets.size(); i++)
        {
            VkWriteDescriptorSet writeDescriptorSets[2];

            // Uniform buffer binding information
            VkDescriptorBufferInfo descriptorBufferInfo = VkDescriptorBufferInfo();
            descriptorBufferInfo.buffer = uniformBuffers[i];
            descriptorBufferInfo.offset = 0;
            descriptorBufferInfo.range = sizeof(Matrix) * 3;

            writeDescriptorSets[0] = VkWriteDescriptorSet();
            writeDescriptorSets[0].sType = VK_STRUCTURE_TYPE_WRITE_DESCRIPTOR_SET;
            writeDescriptorSets[0].dstSet = descriptorSets[i];
            writeDescriptorSets[0].dstBinding = 0;
            writeDescriptorSets[0].dstArrayElement = 0;
            writeDescriptorSets[0].descriptorType = VK_DESCRIPTOR_TYPE_UNIFORM_BUFFER;
            writeDescriptorSets[0].descriptorCount = 1;
            writeDescriptorSets[0].pBufferInfo = &descriptorBufferInfo;

            // Texture sampler binding information
            VkDescriptorImageInfo descriptorImageInfo = VkDescriptorImageInfo();
            descriptorImageInfo.imageLayout = VK_IMAGE_LAYOUT_SHADER_READ_ONLY_OPTIMAL;
            descriptorImageInfo.imageView = textureImageView;
            descriptorImageInfo.sampler = textureSampler;

            writeDescriptorSets[1] = VkWriteDescriptorSet();
            writeDescriptorSets[1].sType = VK_STRUCTURE_TYPE_WRITE_DESCRIPTOR_SET;
            writeDescriptorSets[1].dstSet = descriptorSets[i];
            writeDescriptorSets[1].dstBinding = 1;
            writeDescriptorSets[1].dstArrayElement = 0;
            writeDescriptorSets[1].descriptorType = VK_DESCRIPTOR_TYPE_COMBINED_IMAGE_SAMPLER;
            writeDescriptorSets[1].descriptorCount = 1;
            writeDescriptorSets[1].pImageInfo = &descriptorImageInfo;

            // Update the desciptor set
            vkUpdateDescriptorSets(device, 2, writeDescriptorSets, 0, 0);
        }
    }

    // Set up the command buffers we use for drawing each frame
    void setupCommandBuffers()
    {
        // We need a command buffer for every frame in flight
        commandBuffers.resize(swapchainFramebuffers.size());

        // These are primary command buffers
        VkCommandBufferAllocateInfo commandBufferAllocateInfo = VkCommandBufferAllocateInfo();
        commandBufferAllocateInfo.sType = VK_STRUCTURE_TYPE_COMMAND_BUFFER_ALLOCATE_INFO;
        commandBufferAllocateInfo.commandPool = commandPool;
        commandBufferAllocateInfo.level = VK_COMMAND_BUFFER_LEVEL_PRIMARY;
        commandBufferAllocateInfo.commandBufferCount = static_cast<uint32_t>(commandBuffers.size());

        // Allocate the command buffers from our command pool
        if (vkAllocateCommandBuffers(device, &commandBufferAllocateInfo, commandBuffers.data()) != VK_SUCCESS)
        {
            commandBuffers.clear();
            vulkanAvailable = false;
            return;
        }
    }

    // Set up the commands we need to issue to draw a frame
    void setupDraw()
    {
        // Set up our clear colors
        VkClearValue clearColors[2];

        // Clear color buffer to opaque black
        clearColors[0] = VkClearValue();
        clearColors[0].color.float32[0] = 0.0f;
        clearColors[0].color.float32[1] = 0.0f;
        clearColors[0].color.float32[2] = 0.0f;
        clearColors[0].color.float32[3] = 0.0f;

        // Clear depth to 1.0f
        clearColors[1] = VkClearValue();
        clearColors[1].depthStencil.depth = 1.0f;
        clearColors[1].depthStencil.stencil = 0;

        VkRenderPassBeginInfo renderPassBeginInfo = VkRenderPassBeginInfo();
        renderPassBeginInfo.sType = VK_STRUCTURE_TYPE_RENDER_PASS_BEGIN_INFO;
        renderPassBeginInfo.renderPass = renderPass;
        renderPassBeginInfo.renderArea.offset.x = 0;
        renderPassBeginInfo.renderArea.offset.y = 0;
        renderPassBeginInfo.renderArea.extent = swapchainExtent;
        renderPassBeginInfo.clearValueCount = 2;
        renderPassBeginInfo.pClearValues = clearColors;

        // Simultaneous use: this command buffer can be resubmitted to a queue before a previous submission is completed
        VkCommandBufferBeginInfo commandBufferBeginInfo = VkCommandBufferBeginInfo();
        commandBufferBeginInfo.sType = VK_STRUCTURE_TYPE_COMMAND_BUFFER_BEGIN_INFO;
        commandBufferBeginInfo.flags = VK_COMMAND_BUFFER_USAGE_SIMULTANEOUS_USE_BIT;

        // Set up the command buffers for each frame in flight
        for (std::size_t i = 0; i < commandBuffers.size(); i++)
        {
            // Begin the command buffer
            if (vkBeginCommandBuffer(commandBuffers[i], &commandBufferBeginInfo) != VK_SUCCESS)
            {
                vulkanAvailable = false;
                return;
            }

            // Begin the renderpass
            renderPassBeginInfo.framebuffer = swapchainFramebuffers[i];

            vkCmdBeginRenderPass(commandBuffers[i], &renderPassBeginInfo, VK_SUBPASS_CONTENTS_INLINE);

            // Bind our graphics pipeline
            vkCmdBindPipeline(commandBuffers[i], VK_PIPELINE_BIND_POINT_GRAPHICS, graphicsPipeline);

            // Bind our vertex buffer
            VkDeviceSize offset = 0;

            vkCmdBindVertexBuffers(commandBuffers[i], 0, 1, &vertexBuffer, &offset);

            // Bind our index buffer
            vkCmdBindIndexBuffer(commandBuffers[i], indexBuffer, 0, VK_INDEX_TYPE_UINT16);

            // Bind our descriptor sets
            vkCmdBindDescriptorSets(commandBuffers[i], VK_PIPELINE_BIND_POINT_GRAPHICS, pipelineLayout, 0, 1, &descriptorSets[i], 0, 0);

            // Draw our primitives
            vkCmdDrawIndexed(commandBuffers[i], 36, 1, 0, 0, 0);

            // End the renderpass
            vkCmdEndRenderPass(commandBuffers[i]);

            // End the command buffer
            if (vkEndCommandBuffer(commandBuffers[i]) != VK_SUCCESS)
            {
                vulkanAvailable = false;
                return;
            }
        }
    }

    // Set up the semaphores we use to synchronize frames among each other
    void setupSemaphores()
    {
        VkSemaphoreCreateInfo semaphoreCreateInfo = VkSemaphoreCreateInfo();
        semaphoreCreateInfo.sType = VK_STRUCTURE_TYPE_SEMAPHORE_CREATE_INFO;

        // Create a semaphore to track when an swapchain image is available for each frame in flight
        for (std::size_t i = 0; i < maxFramesInFlight; i++)
        {
            imageAvailableSemaphores.push_back(0);

            if (vkCreateSemaphore(device, &semaphoreCreateInfo, 0, &imageAvailableSemaphores[i]) != VK_SUCCESS)
            {
                imageAvailableSemaphores.pop_back();
                vulkanAvailable = false;
                return;
            }
        }

        // Create a semaphore to track when rendering is complete for each frame in flight
        for (std::size_t i = 0; i < maxFramesInFlight; i++)
        {
            renderFinishedSemaphores.push_back(0);

            if (vkCreateSemaphore(device, &semaphoreCreateInfo, 0, &renderFinishedSemaphores[i]) != VK_SUCCESS)
            {
                renderFinishedSemaphores.pop_back();
                vulkanAvailable = false;
                return;
            }
        }
    }

    // Set up the fences we use to synchronize frames among each other
    void setupFences()
    {
        // Create the fences in the signaled state
        VkFenceCreateInfo fenceCreateInfo = VkFenceCreateInfo();
        fenceCreateInfo.sType = VK_STRUCTURE_TYPE_FENCE_CREATE_INFO;
        fenceCreateInfo.flags = VK_FENCE_CREATE_SIGNALED_BIT;

        // Create a fence to track when queue submission is complete for each frame in flight
        for (std::size_t i = 0; i < maxFramesInFlight; i++)
        {
            fences.push_back(0);

            if (vkCreateFence(device, &fenceCreateInfo, 0, &fences[i]) != VK_SUCCESS)
            {
                fences.pop_back();
                vulkanAvailable = false;
                return;
            }
        }
    }

    // Update the matrices in our uniform buffer every frame
    void updateUniformBuffer(float elapsed)
    {
        const float pi = 3.14159265359f;

        // Construct the model matrix
        Matrix model = {
            { 1.0f, 0.0f, 0.0f, 0.0f },
            { 0.0f, 1.0f, 0.0f, 0.0f },
            { 0.0f, 0.0f, 1.0f, 0.0f },
            { 0.0f, 0.0f, 0.0f, 1.0f }
        };

        matrixRotateX(model, elapsed * 59.0f  * pi / 180.f);
        matrixRotateY(model, elapsed * 83.0f  * pi / 180.f);
        matrixRotateZ(model, elapsed * 109.0f * pi / 180.f);

        // Translate the model based on the mouse position
        sf::Vector2f mousePosition = sf::Vector2f(sf::Mouse::getPosition(window));
        sf::Vector2f windowSize = sf::Vector2f(window.getSize());
        float x = clamp( mousePosition.x * 2.f / windowSize.x - 1.f, -1.0f, 1.0f) * 2.0f;
        float y = clamp(-mousePosition.y * 2.f / windowSize.y + 1.f, -1.0f, 1.0f) * 1.5f;

        model[3][0] -= x;
        model[3][2] += y;

        // Construct the view matrix
        const Vec3 eye    = {0.0f, 4.0f, 0.0f};
        const Vec3 center = {0.0f, 0.0f, 0.0f};
        const Vec3 up     = {0.0f, 0.0f, 1.0f};

        Matrix view;

        matrixLookAt(view, eye, center, up);

        // Construct the projection matrix
        const float fov = 45.0f;
        const float aspect = static_cast<float>(swapchainExtent.width) / static_cast<float>(swapchainExtent.height);
        const float nearPlane = 0.1f;
        const float farPlane = 10.0f;

        Matrix projection;

        matrixPerspective(projection, fov * pi / 180.f, aspect, nearPlane, farPlane);

        char* ptr;

        // Map the current frame's uniform buffer into our address space
        if (vkMapMemory(device, uniformBuffersMemory[currentFrame], 0, sizeof(Matrix) * 3, 0, reinterpret_cast<void**>(&ptr)) != VK_SUCCESS)
        {
            vulkanAvailable = false;
            return;
        }

        // Copy the matrix data into the current frame's uniform buffer
        std::memcpy(ptr + sizeof(Matrix) * 0, model,      sizeof(Matrix));
        std::memcpy(ptr + sizeof(Matrix) * 1, view,       sizeof(Matrix));
        std::memcpy(ptr + sizeof(Matrix) * 2, projection, sizeof(Matrix));

        // Unmap the buffer
        vkUnmapMemory(device, uniformBuffersMemory[currentFrame]);
    }

    void draw()
    {
        uint32_t imageIndex = 0;

        // If the objects we need to submit this frame are still pending, wait here
        vkWaitForFences(device, 1, &fences[currentFrame], VK_TRUE, std::numeric_limits<uint64_t>::max());

        {
            // Get the next image in the swapchain
            VkResult result = vkAcquireNextImageKHR(device, swapchain, std::numeric_limits<uint64_t>::max(), imageAvailableSemaphores[currentFrame], VK_NULL_HANDLE, &imageIndex);

            // Check if we need to re-create the swapchain (e.g. if the window was resized)
            if (result == VK_ERROR_OUT_OF_DATE_KHR)
            {
                recreateSwapchain();
                swapchainOutOfDate = false;
                return;
            }

            if ((result != VK_SUCCESS) && (result != VK_TIMEOUT) && (result != VK_NOT_READY) && (result != VK_SUBOPTIMAL_KHR))
            {
                vulkanAvailable = false;
                return;
            }
        }

        // Wait for the swapchain image to be available in the color attachment stage before submitting the queue
        VkPipelineStageFlags waitStages = VK_PIPELINE_STAGE_COLOR_ATTACHMENT_OUTPUT_BIT;

        // Signal the render finished semaphore once the queue has been processed
        VkSubmitInfo submitInfo = VkSubmitInfo();
        submitInfo.sType = VK_STRUCTURE_TYPE_SUBMIT_INFO;
        submitInfo.waitSemaphoreCount = 1;
        submitInfo.pWaitSemaphores = &imageAvailableSemaphores[currentFrame];
        submitInfo.pWaitDstStageMask = &waitStages;
        submitInfo.commandBufferCount = 1;
        submitInfo.pCommandBuffers = &commandBuffers[imageIndex];
        submitInfo.signalSemaphoreCount = 1;
        submitInfo.pSignalSemaphores = &renderFinishedSemaphores[currentFrame];

        vkResetFences(device, 1, &fences[currentFrame]);

        if (vkQueueSubmit(queue, 1, &submitInfo, fences[currentFrame]) != VK_SUCCESS)
        {
            vulkanAvailable = false;
            return;
        }

        // Wait for rendering to complete before presenting
        VkPresentInfoKHR presentInfo = VkPresentInfoKHR();
        presentInfo.sType = VK_STRUCTURE_TYPE_PRESENT_INFO_KHR;
        presentInfo.waitSemaphoreCount = 1;
        presentInfo.pWaitSemaphores = &renderFinishedSemaphores[currentFrame];
        presentInfo.swapchainCount = 1;
        presentInfo.pSwapchains = &swapchain;
        presentInfo.pImageIndices = &imageIndex;

        {
            // Queue presentation
            VkResult result = vkQueuePresentKHR(queue, &presentInfo);

            // Check if we need to re-create the swapchain (e.g. if the window was resized)
            if ((result == VK_ERROR_OUT_OF_DATE_KHR) || (result == VK_SUBOPTIMAL_KHR) || swapchainOutOfDate)
            {
                recreateSwapchain();
                swapchainOutOfDate = false;
            }
            else if (result != VK_SUCCESS)
            {
                vulkanAvailable = false;
                return;
            }
        }

        // Make sure to use the next frame's objects next frame
        currentFrame = (currentFrame + 1) % maxFramesInFlight;
    }

    void run()
    {
        sf::Clock clock;

        // Start game loop
        while (window.isOpen())
        {
            // Process events
            sf::Event event;
            while (window.pollEvent(event))
            {
                // Close window: exit
                if (event.type == sf::Event::Closed)
                    window.close();

                // Escape key: exit
                if ((event.type == sf::Event::KeyPressed) && (event.key.code == sf::Keyboard::Escape))
                    window.close();

                // Re-create the swapchain when the window is resized
                if (event.type == sf::Event::Resized)
                    swapchainOutOfDate = true;
            }

            // Check that window was not closed before drawing to it
            if (vulkanAvailable && window.isOpen())
            {
                // Update the uniform buffer (matrices)
                updateUniformBuffer(clock.getElapsedTime().asSeconds());

                // Render the frame
                draw();
            }
        }
    }

private:
    sf::WindowBase window;

    bool vulkanAvailable;

    const unsigned int maxFramesInFlight;
    unsigned int currentFrame;
    bool swapchainOutOfDate;

    VkInstance instance;
    VkDebugReportCallbackEXT debugReportCallback;
    VkSurfaceKHR surface;
    VkPhysicalDevice gpu;
    int queueFamilyIndex;
    VkDevice device;
    VkQueue queue;
    VkSurfaceFormatKHR swapchainFormat;
    VkExtent2D swapchainExtent;
    VkSwapchainKHR swapchain;
    std::vector<VkImage> swapchainImages;
    std::vector<VkImageView> swapchainImageViews;
    VkFormat depthFormat;
    VkImage depthImage;
    VkDeviceMemory depthImageMemory;
    VkImageView depthImageView;
    VkShaderModule vertexShaderModule;
    VkShaderModule fragmentShaderModule;
    VkPipelineShaderStageCreateInfo shaderStages[2];
    VkDescriptorSetLayout descriptorSetLayout;
    VkPipelineLayout pipelineLayout;
    VkRenderPass renderPass;
    VkPipeline graphicsPipeline;
    std::vector<VkFramebuffer> swapchainFramebuffers;
    VkCommandPool commandPool;
    VkBuffer vertexBuffer;
    VkDeviceMemory vertexBufferMemory;
    VkBuffer indexBuffer;
    VkDeviceMemory indexBufferMemory;
    std::vector<VkBuffer> uniformBuffers;
    std::vector<VkDeviceMemory> uniformBuffersMemory;
    VkImage textureImage;
    VkDeviceMemory textureImageMemory;
    VkImageView textureImageView;
    VkSampler textureSampler;
    VkDescriptorPool descriptorPool;
    std::vector<VkDescriptorSet> descriptorSets;
    std::vector<VkCommandBuffer> commandBuffers;
    std::vector<VkSemaphore> imageAvailableSemaphores;
    std::vector<VkSemaphore> renderFinishedSemaphores;
    std::vector<VkFence> fences;
};


////////////////////////////////////////////////////////////
/// Entry point of application
///
/// \return Application exit code
///
////////////////////////////////////////////////////////////
int main()
{
    VulkanExample example;

    example.run();

    return EXIT_SUCCESS;
}<|MERGE_RESOLUTION|>--- conflicted
+++ resolved
@@ -169,11 +169,7 @@
     // Debug we pass to Vulkan to call when it detects warnings or errors
     VKAPI_ATTR VkBool32 VKAPI_CALL debugCallback(VkDebugReportFlagsEXT, VkDebugReportObjectTypeEXT, uint64_t, size_t, int32_t, const char*, const char* pMessage, void*)
     {
-<<<<<<< HEAD
-        sf::err() << pMessage << sf::errEndl;
-=======
         std::cerr << pMessage << std::endl;
->>>>>>> 257c78f0
 
         return VK_FALSE;
     }
