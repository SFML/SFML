////////////////////////////////////////////////////////////
// Headers
////////////////////////////////////////////////////////////
#include <SFML/Window.hpp>
#include <cstdlib>

#define GLAD_GL_IMPLEMENTATION
#include <gl.h>

#ifdef SFML_SYSTEM_IOS
#include <SFML/Main.hpp>
#endif

#include <iostream>
<<<<<<< HEAD
#include <cstdlib>
=======
>>>>>>> c60f7b54

////////////////////////////////////////////////////////////
/// Entry point of application
///
/// \return Application exit code
///
////////////////////////////////////////////////////////////
int main()
{
    // Request a 24-bits depth buffer when creating the window
    sf::ContextSettings contextSettings;
    contextSettings.depthBits = 24;

    // Create the main window
    sf::Window window(sf::VideoMode(640, 480), "SFML window with OpenGL", sf::Style::Default, contextSettings);

    // Make it the active window for OpenGL calls
    if (!window.setActive())
    {
<<<<<<< HEAD
        std::cerr << "Failed to set window to active" << std::endl;
=======
        std::cerr << "Failed to set the window as active" << std::endl;
>>>>>>> c60f7b54
        return EXIT_FAILURE;
    }

    // Load OpenGL or OpenGL ES entry points using glad
#ifdef SFML_OPENGL_ES
    gladLoadGLES1(reinterpret_cast<GLADloadfunc>(sf::Context::getFunction));
#else
    gladLoadGL(reinterpret_cast<GLADloadfunc>(sf::Context::getFunction));
#endif

    // Set the color and depth clear values
#ifdef SFML_OPENGL_ES
    glClearDepthf(1.f);
#else
    glClearDepth(1.f);
#endif
    glClearColor(0.f, 0.f, 0.f, 1.f);

    // Enable Z-buffer read and write
    glEnable(GL_DEPTH_TEST);
    glDepthMask(GL_TRUE);

    // Disable lighting and texturing
    glDisable(GL_LIGHTING);
    glDisable(GL_TEXTURE_2D);

    // Configure the viewport (the same size as the window)
    glViewport(0, 0, static_cast<GLsizei>(window.getSize().x), static_cast<GLsizei>(window.getSize().y));

    // Setup a perspective projection
    glMatrixMode(GL_PROJECTION);
    glLoadIdentity();
    GLfloat ratio = static_cast<float>(window.getSize().x) / static_cast<float>(window.getSize().y);
#ifdef SFML_OPENGL_ES
    glFrustumf(-ratio, ratio, -1.f, 1.f, 1.f, 500.f);
#else
    glFrustum(-ratio, ratio, -1.f, 1.f, 1.f, 500.f);
#endif

    // Define a 3D cube (6 faces made of 2 triangles composed by 3 vertices)
    GLfloat cube[] =
    {
        // positions    // colors (r, g, b, a)
        -50, -50, -50,  0, 0, 1, 1,
        -50,  50, -50,  0, 0, 1, 1,
        -50, -50,  50,  0, 0, 1, 1,
        -50, -50,  50,  0, 0, 1, 1,
        -50,  50, -50,  0, 0, 1, 1,
        -50,  50,  50,  0, 0, 1, 1,

         50, -50, -50,  0, 1, 0, 1,
         50,  50, -50,  0, 1, 0, 1,
         50, -50,  50,  0, 1, 0, 1,
         50, -50,  50,  0, 1, 0, 1,
         50,  50, -50,  0, 1, 0, 1,
         50,  50,  50,  0, 1, 0, 1,

        -50, -50, -50,  1, 0, 0, 1,
         50, -50, -50,  1, 0, 0, 1,
        -50, -50,  50,  1, 0, 0, 1,
        -50, -50,  50,  1, 0, 0, 1,
         50, -50, -50,  1, 0, 0, 1,
         50, -50,  50,  1, 0, 0, 1,

        -50,  50, -50,  0, 1, 1, 1,
         50,  50, -50,  0, 1, 1, 1,
        -50,  50,  50,  0, 1, 1, 1,
        -50,  50,  50,  0, 1, 1, 1,
         50,  50, -50,  0, 1, 1, 1,
         50,  50,  50,  0, 1, 1, 1,

        -50, -50, -50,  1, 0, 1, 1,
         50, -50, -50,  1, 0, 1, 1,
        -50,  50, -50,  1, 0, 1, 1,
        -50,  50, -50,  1, 0, 1, 1,
         50, -50, -50,  1, 0, 1, 1,
         50,  50, -50,  1, 0, 1, 1,

        -50, -50,  50,  1, 1, 0, 1,
         50, -50,  50,  1, 1, 0, 1,
        -50,  50,  50,  1, 1, 0, 1,
        -50,  50,  50,  1, 1, 0, 1,
         50, -50,  50,  1, 1, 0, 1,
         50,  50,  50,  1, 1, 0, 1,
    };

    // Enable position and color vertex components
    glEnableClientState(GL_VERTEX_ARRAY);
    glEnableClientState(GL_COLOR_ARRAY);
    glVertexPointer(3, GL_FLOAT, 7 * sizeof(GLfloat), cube);
    glColorPointer(4, GL_FLOAT, 7 * sizeof(GLfloat), cube + 3);

    // Disable normal and texture coordinates vertex components
    glDisableClientState(GL_NORMAL_ARRAY);
    glDisableClientState(GL_TEXTURE_COORD_ARRAY);

    // Create a clock for measuring the time elapsed
    sf::Clock clock;

    // Start the game loop
    while (window.isOpen())
    {
        // Process events
        sf::Event event;
        while (window.pollEvent(event))
        {
            // Close window: exit
            if (event.type == sf::Event::Closed)
                window.close();

            // Escape key: exit
            if ((event.type == sf::Event::KeyPressed) && (event.key.code == sf::Keyboard::Escape))
                window.close();

            // Resize event: adjust the viewport
            if (event.type == sf::Event::Resized)
            {
                glViewport(0, 0, static_cast<GLsizei>(event.size.width), static_cast<GLsizei>(event.size.height));
                glMatrixMode(GL_PROJECTION);
                glLoadIdentity();
                GLfloat newRatio = static_cast<float>(event.size.width) / static_cast<float>(event.size.height);
#ifdef SFML_OPENGL_ES
                glFrustumf(-newRatio, newRatio, -1.f, 1.f, 1.f, 500.f);
#else
                glFrustum(-newRatio, newRatio, -1.f, 1.f, 1.f, 500.f);
#endif
            }
        }

        // Clear the color and depth buffers
        glClear(GL_COLOR_BUFFER_BIT | GL_DEPTH_BUFFER_BIT);

        // Apply some transformations to rotate the cube
        glMatrixMode(GL_MODELVIEW);
        glLoadIdentity();
        glTranslatef(0.f, 0.f, -200.f);
        glRotatef(clock.getElapsedTime().asSeconds() * 50, 1.f, 0.f, 0.f);
        glRotatef(clock.getElapsedTime().asSeconds() * 30, 0.f, 1.f, 0.f);
        glRotatef(clock.getElapsedTime().asSeconds() * 90, 0.f, 0.f, 1.f);

        // Draw the cube
        glDrawArrays(GL_TRIANGLES, 0, 36);

        // Finally, display the rendered frame on screen
        window.display();
    }

    return EXIT_SUCCESS;
}<|MERGE_RESOLUTION|>--- conflicted
+++ resolved
@@ -12,10 +12,7 @@
 #endif
 
 #include <iostream>
-<<<<<<< HEAD
 #include <cstdlib>
-=======
->>>>>>> c60f7b54
 
 ////////////////////////////////////////////////////////////
 /// Entry point of application
@@ -35,11 +32,7 @@
     // Make it the active window for OpenGL calls
     if (!window.setActive())
     {
-<<<<<<< HEAD
-        std::cerr << "Failed to set window to active" << std::endl;
-=======
         std::cerr << "Failed to set the window as active" << std::endl;
->>>>>>> c60f7b54
         return EXIT_FAILURE;
     }
 
