////////////////////////////////////////////////////////////
//
// SFML - Simple and Fast Multimedia Library
// Copyright (C) 2007-2021 Laurent Gomila (laurent@sfml-dev.org)
//
// This software is provided 'as-is', without any express or implied warranty.
// In no event will the authors be held liable for any damages arising from the use of this software.
//
// Permission is granted to anyone to use this software for any purpose,
// including commercial applications, and to alter it and redistribute it freely,
// subject to the following restrictions:
//
// 1. The origin of this software must not be misrepresented;
//    you must not claim that you wrote the original software.
//    If you use this software in a product, an acknowledgment
//    in the product documentation would be appreciated but is not required.
//
// 2. Altered source versions must be plainly marked as such,
//    and must not be misrepresented as being the original software.
//
// 3. This notice may not be removed or altered from any source distribution.
//
////////////////////////////////////////////////////////////

#ifndef SFML_SOUNDRECORDER_HPP
#define SFML_SOUNDRECORDER_HPP

////////////////////////////////////////////////////////////
// Headers
////////////////////////////////////////////////////////////
#include <SFML/Audio/Export.hpp>
#include <SFML/Audio/AlResource.hpp>
#include <SFML/System/Time.hpp>
#include <vector>
#include <string>
#include <thread>
<<<<<<< HEAD
#include <optional>
=======
>>>>>>> ab783bad


namespace sf
{
////////////////////////////////////////////////////////////
/// \brief Abstract base class for capturing sound data
///
////////////////////////////////////////////////////////////
class SFML_AUDIO_API SoundRecorder : AlResource
{
public:

    ////////////////////////////////////////////////////////////
    /// \brief destructor
    ///
    ////////////////////////////////////////////////////////////
    virtual ~SoundRecorder();

    ////////////////////////////////////////////////////////////
    /// \brief Start the capture
    ///
    /// The \a sampleRate parameter defines the number of audio samples
    /// captured per second. The higher, the better the quality
    /// (for example, 44100 samples/sec is CD quality).
    /// This function uses its own thread so that it doesn't block
    /// the rest of the program while the capture runs.
    /// Please note that only one capture can happen at the same time.
    /// You can select which capture device will be used, by passing
    /// the name to the setDevice() method. If none was selected
    /// before, the default capture device will be used. You can get a
    /// list of the names of all available capture devices by calling
    /// getAvailableDevices().
    ///
    /// \param sampleRate Desired capture rate, in number of samples per second
    ///
    /// \return True, if start of capture was successful
    ///
    /// \see stop, getAvailableDevices
    ///
    ////////////////////////////////////////////////////////////
    bool start(unsigned int sampleRate = 44100);

    ////////////////////////////////////////////////////////////
    /// \brief Stop the capture
    ///
    /// \see start
    ///
    ////////////////////////////////////////////////////////////
    void stop();

    ////////////////////////////////////////////////////////////
    /// \brief Get the sample rate
    ///
    /// The sample rate defines the number of audio samples
    /// captured per second. The higher, the better the quality
    /// (for example, 44100 samples/sec is CD quality).
    ///
    /// \return Sample rate, in samples per second
    ///
    ////////////////////////////////////////////////////////////
    unsigned int getSampleRate() const;

    ////////////////////////////////////////////////////////////
    /// \brief Get a list of the names of all available audio capture devices
    ///
    /// This function returns a vector of strings, containing
    /// the names of all available audio capture devices.
    ///
    /// \return A vector of strings containing the names
    ///
    ////////////////////////////////////////////////////////////
    static std::vector<std::string> getAvailableDevices();

    ////////////////////////////////////////////////////////////
    /// \brief Get the name of the default audio capture device
    ///
    /// This function returns the name of the default audio
    /// capture device. If none is available, an empty string
    /// is returned.
    ///
    /// \return The name of the default audio capture device
    ///
    ////////////////////////////////////////////////////////////
    static std::string getDefaultDevice();

    ////////////////////////////////////////////////////////////
    /// \brief Set the audio capture device
    ///
    /// This function sets the audio capture device to the device
    /// with the given \a name. It can be called on the fly (i.e:
    /// while recording). If you do so while recording and
    /// opening the device fails, it stops the recording.
    ///
    /// \param name The name of the audio capture device
    ///
    /// \return True, if it was able to set the requested device
    ///
    /// \see getAvailableDevices, getDefaultDevice
    ///
    ////////////////////////////////////////////////////////////
    bool setDevice(const std::string& name);

    ////////////////////////////////////////////////////////////
    /// \brief Get the name of the current audio capture device
    ///
    /// \return The name of the current audio capture device
    ///
    ////////////////////////////////////////////////////////////
    const std::string& getDevice() const;

    ////////////////////////////////////////////////////////////
    /// \brief Set the channel count of the audio capture device
    ///
    /// This method allows you to specify the number of channels
    /// used for recording. Currently only 16-bit mono and
    /// 16-bit stereo are supported.
    ///
    /// \param channelCount Number of channels. Currently only
    ///                     mono (1) and stereo (2) are supported.
    ///
    /// \see getChannelCount
    ///
    ////////////////////////////////////////////////////////////
    void setChannelCount(unsigned int channelCount);

    ////////////////////////////////////////////////////////////
    /// \brief Get the number of channels used by this recorder
    ///
    /// Currently only mono and stereo are supported, so the
    /// value is either 1 (for mono) or 2 (for stereo).
    ///
    /// \return Number of channels
    ///
    /// \see setChannelCount
    ///
    ////////////////////////////////////////////////////////////
    unsigned int getChannelCount() const;

    ////////////////////////////////////////////////////////////
    /// \brief Check if the system supports audio capture
    ///
    /// This function should always be called before using
    /// the audio capture features. If it returns false, then
    /// any attempt to use sf::SoundRecorder or one of its derived
    /// classes will fail.
    ///
    /// \return True if audio capture is supported, false otherwise
    ///
    ////////////////////////////////////////////////////////////
    static bool isAvailable();

protected:

    ////////////////////////////////////////////////////////////
    /// \brief Default constructor
    ///
    /// This constructor is only meant to be called by derived classes.
    ///
    ////////////////////////////////////////////////////////////
    SoundRecorder();

    ////////////////////////////////////////////////////////////
    /// \brief Set the processing interval
    ///
    /// The processing interval controls the period
    /// between calls to the onProcessSamples function. You may
    /// want to use a small interval if you want to process the
    /// recorded data in real time, for example.
    ///
    /// Note: this is only a hint, the actual period may vary.
    /// So don't rely on this parameter to implement precise timing.
    ///
    /// The default processing interval is 100 ms.
    ///
    /// \param interval Processing interval
    ///
    ////////////////////////////////////////////////////////////
    void setProcessingInterval(Time interval);

    ////////////////////////////////////////////////////////////
    /// \brief Start capturing audio data
    ///
    /// This virtual function may be overridden by a derived class
    /// if something has to be done every time a new capture
    /// starts. If not, this function can be ignored; the default
    /// implementation does nothing.
    ///
    /// \return True to start the capture, or false to abort it
    ///
    ////////////////////////////////////////////////////////////
    virtual bool onStart();

    ////////////////////////////////////////////////////////////
    /// \brief Process a new chunk of recorded samples
    ///
    /// This virtual function is called every time a new chunk of
    /// recorded data is available. The derived class can then do
    /// whatever it wants with it (storing it, playing it, sending
    /// it over the network, etc.).
    ///
    /// \param samples     Pointer to the new chunk of recorded samples
    /// \param sampleCount Number of samples pointed by \a samples
    ///
    /// \return True to continue the capture, or false to stop it
    ///
    ////////////////////////////////////////////////////////////
    virtual bool onProcessSamples(const Int16* samples, std::size_t sampleCount) = 0;

    ////////////////////////////////////////////////////////////
    /// \brief Stop capturing audio data
    ///
    /// This virtual function may be overridden by a derived class
    /// if something has to be done every time the capture
    /// ends. If not, this function can be ignored; the default
    /// implementation does nothing.
    ///
    ////////////////////////////////////////////////////////////
    virtual void onStop();

private:

    ////////////////////////////////////////////////////////////
    /// \brief Function called as the entry point of the thread
    ///
    /// This function starts the recording loop, and returns
    /// only when the capture is stopped.
    ///
    ////////////////////////////////////////////////////////////
    void record();

    ////////////////////////////////////////////////////////////
    /// \brief Get the new available audio samples and process them
    ///
    /// This function is called continuously during the
    /// capture loop. It retrieves the captured samples and
    /// forwards them to the derived class.
    ///
    ////////////////////////////////////////////////////////////
    void processCapturedSamples();

    ////////////////////////////////////////////////////////////
    /// \brief Clean up the recorder's internal resources
    ///
    /// This function is called when the capture stops.
    ///
    ////////////////////////////////////////////////////////////
    void cleanup();

    ////////////////////////////////////////////////////////////
    /// \brief Launch a new capture thread running 'record'
    ///
    /// This function is called when the capture is started or
    /// when the device is changed.
    ///
    ////////////////////////////////////////////////////////////
    void launchCapturingThread();

    ////////////////////////////////////////////////////////////
    /// \brief Stop capturing and wait for 'm_thread' to join
    ///
    /// This function is called when the capture is stopped or
    /// when the device is changed.
    ///
    ////////////////////////////////////////////////////////////
    void awaitCapturingThread();

    ////////////////////////////////////////////////////////////
    // Member data
    ////////////////////////////////////////////////////////////
<<<<<<< HEAD
    std::optional<std::thread> m_thread;             //!< Thread running the background recording task
=======
    std::thread                m_thread;             //!< Thread running the background recording task
>>>>>>> ab783bad
    std::vector<Int16>         m_samples;            //!< Buffer to store captured samples
    unsigned int               m_sampleRate;         //!< Sample rate
    Time                       m_processingInterval; //!< Time period between calls to onProcessSamples
    bool                       m_isCapturing;        //!< Capturing state
    std::string                m_deviceName;         //!< Name of the audio capture device
    unsigned int               m_channelCount;       //!< Number of recording channels
};

} // namespace sf


#endif // SFML_SOUNDRECORDER_HPP


////////////////////////////////////////////////////////////
/// \class sf::SoundRecorder
/// \ingroup audio
///
/// sf::SoundBuffer provides a simple interface to access
/// the audio recording capabilities of the computer
/// (the microphone). As an abstract base class, it only cares
/// about capturing sound samples, the task of making something
/// useful with them is left to the derived class. Note that
/// SFML provides a built-in specialization for saving the
/// captured data to a sound buffer (see sf::SoundBufferRecorder).
///
/// A derived class has only one virtual function to override:
/// \li onProcessSamples provides the new chunks of audio samples while the capture happens
///
/// Moreover, two additional virtual functions can be overridden
/// as well if necessary:
/// \li onStart is called before the capture happens, to perform custom initializations
/// \li onStop is called after the capture ends, to perform custom cleanup
///
/// A derived class can also control the frequency of the onProcessSamples
/// calls, with the setProcessingInterval protected function. The default
/// interval is chosen so that recording thread doesn't consume too much
/// CPU, but it can be changed to a smaller value if you need to process
/// the recorded data in real time, for example.
///
/// The audio capture feature may not be supported or activated
/// on every platform, thus it is recommended to check its
/// availability with the isAvailable() function. If it returns
/// false, then any attempt to use an audio recorder will fail.
///
/// If you have multiple sound input devices connected to your
/// computer (for example: microphone, external soundcard, webcam mic, ...)
/// you can get a list of all available devices through the
/// getAvailableDevices() function. You can then select a device
/// by calling setDevice() with the appropriate device. Otherwise
/// the default capturing device will be used.
///
/// By default the recording is in 16-bit mono. Using the
/// setChannelCount method you can change the number of channels
/// used by the audio capture device to record. Note that you
/// have to decide whether you want to record in mono or stereo
/// before starting the recording.
///
/// It is important to note that the audio capture happens in a
/// separate thread, so that it doesn't block the rest of the
/// program. In particular, the onProcessSamples virtual function
/// (but not onStart and not onStop) will be called
/// from this separate thread. It is important to keep this in
/// mind, because you may have to take care of synchronization
/// issues if you share data between threads.
/// Another thing to bear in mind is that you must call stop()
/// in the destructor of your derived class, so that the recording
/// thread finishes before your object is destroyed.
///
/// Usage example:
/// \code
/// class CustomRecorder : public sf::SoundRecorder
/// {
///     ~CustomRecorder()
///     {
///         // Make sure to stop the recording thread
///         stop();
///     }
///
///     virtual bool onStart() // optional
///     {
///         // Initialize whatever has to be done before the capture starts
///         ...
///
///         // Return true to start playing
///         return true;
///     }
///
///     virtual bool onProcessSamples(const Int16* samples, std::size_t sampleCount)
///     {
///         // Do something with the new chunk of samples (store them, send them, ...)
///         ...
///
///         // Return true to continue playing
///         return true;
///     }
///
///     virtual void onStop() // optional
///     {
///         // Clean up whatever has to be done after the capture ends
///         ...
///     }
/// }
///
/// // Usage
/// if (CustomRecorder::isAvailable())
/// {
///     CustomRecorder recorder;
///
///     if (!recorder.start())
///         return -1;
///
///     ...
///     recorder.stop();
/// }
/// \endcode
///
/// \see sf::SoundBufferRecorder
///
////////////////////////////////////////////////////////////<|MERGE_RESOLUTION|>--- conflicted
+++ resolved
@@ -34,10 +34,6 @@
 #include <vector>
 #include <string>
 #include <thread>
-<<<<<<< HEAD
-#include <optional>
-=======
->>>>>>> ab783bad
 
 
 namespace sf
@@ -307,11 +303,7 @@
     ////////////////////////////////////////////////////////////
     // Member data
     ////////////////////////////////////////////////////////////
-<<<<<<< HEAD
-    std::optional<std::thread> m_thread;             //!< Thread running the background recording task
-=======
     std::thread                m_thread;             //!< Thread running the background recording task
->>>>>>> ab783bad
     std::vector<Int16>         m_samples;            //!< Buffer to store captured samples
     unsigned int               m_sampleRate;         //!< Sample rate
     Time                       m_processingInterval; //!< Time period between calls to onProcessSamples
