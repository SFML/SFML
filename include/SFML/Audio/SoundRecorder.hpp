--- conflicted
+++ resolved
@@ -134,11 +134,7 @@
     /// \see getAvailableDevices, getDefaultDevice
     ///
     ////////////////////////////////////////////////////////////
-<<<<<<< HEAD
-    [[nodiscard]] [[nodiscard]] bool setDevice(const std::string& name);
-=======
     [[nodiscard]] bool setDevice(const std::string& name);
->>>>>>> aa348279
 
     ////////////////////////////////////////////////////////////
     /// \brief Get the name of the current audio capture device
