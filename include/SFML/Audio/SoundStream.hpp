////////////////////////////////////////////////////////////
//
// SFML - Simple and Fast Multimedia Library
// Copyright (C) 2007-2021 Laurent Gomila (laurent@sfml-dev.org)
//
// This software is provided 'as-is', without any express or implied warranty.
// In no event will the authors be held liable for any damages arising from the use of this software.
//
// Permission is granted to anyone to use this software for any purpose,
// including commercial applications, and to alter it and redistribute it freely,
// subject to the following restrictions:
//
// 1. The origin of this software must not be misrepresented;
//    you must not claim that you wrote the original software.
//    If you use this software in a product, an acknowledgment
//    in the product documentation would be appreciated but is not required.
//
// 2. Altered source versions must be plainly marked as such,
//    and must not be misrepresented as being the original software.
//
// 3. This notice may not be removed or altered from any source distribution.
//
////////////////////////////////////////////////////////////

#ifndef SFML_SOUNDSTREAM_HPP
#define SFML_SOUNDSTREAM_HPP

////////////////////////////////////////////////////////////
// Headers
////////////////////////////////////////////////////////////
#include <SFML/Audio/Export.hpp>
#include <SFML/Audio/SoundSource.hpp>
#include <SFML/System/Time.hpp>
#include <cstdlib>
#include <mutex>
#include <thread>
#include <optional>


namespace sf
{
////////////////////////////////////////////////////////////
/// \brief Abstract base class for streamed audio sources
///
////////////////////////////////////////////////////////////
class SFML_AUDIO_API SoundStream : public SoundSource
{
public:

    ////////////////////////////////////////////////////////////
    /// \brief Structure defining a chunk of audio data to stream
    ///
    ////////////////////////////////////////////////////////////
    struct Chunk
    {
        const Int16* samples;     //!< Pointer to the audio samples
        std::size_t  sampleCount; //!< Number of samples pointed by Samples
    };

    ////////////////////////////////////////////////////////////
    /// \brief Destructor
    ///
    ////////////////////////////////////////////////////////////
    virtual ~SoundStream();

    ////////////////////////////////////////////////////////////
    /// \brief Start or resume playing the audio stream
    ///
    /// This function starts the stream if it was stopped, resumes
    /// it if it was paused, and restarts it from the beginning if
    /// it was already playing.
    /// This function uses its own thread so that it doesn't block
    /// the rest of the program while the stream is played.
    ///
    /// \see pause, stop
    ///
    ////////////////////////////////////////////////////////////
    void play();

    ////////////////////////////////////////////////////////////
    /// \brief Pause the audio stream
    ///
    /// This function pauses the stream if it was playing,
    /// otherwise (stream already paused or stopped) it has no effect.
    ///
    /// \see play, stop
    ///
    ////////////////////////////////////////////////////////////
    void pause();

    ////////////////////////////////////////////////////////////
    /// \brief Stop playing the audio stream
    ///
    /// This function stops the stream if it was playing or paused,
    /// and does nothing if it was already stopped.
    /// It also resets the playing position (unlike pause()).
    ///
    /// \see play, pause
    ///
    ////////////////////////////////////////////////////////////
    void stop();

    ////////////////////////////////////////////////////////////
    /// \brief Return the number of channels of the stream
    ///
    /// 1 channel means a mono sound, 2 means stereo, etc.
    ///
    /// \return Number of channels
    ///
    ////////////////////////////////////////////////////////////
    unsigned int getChannelCount() const;

    ////////////////////////////////////////////////////////////
    /// \brief Get the stream sample rate of the stream
    ///
    /// The sample rate is the number of audio samples played per
    /// second. The higher, the better the quality.
    ///
    /// \return Sample rate, in number of samples per second
    ///
    ////////////////////////////////////////////////////////////
    unsigned int getSampleRate() const;

    ////////////////////////////////////////////////////////////
    /// \brief Get the current status of the stream (stopped, paused, playing)
    ///
    /// \return Current status
    ///
    ////////////////////////////////////////////////////////////
    Status getStatus() const;

    ////////////////////////////////////////////////////////////
    /// \brief Change the current playing position of the stream
    ///
    /// The playing position can be changed when the stream is
    /// either paused or playing. Changing the playing position
    /// when the stream is stopped has no effect, since playing
    /// the stream would reset its position.
    ///
    /// \param timeOffset New playing position, from the beginning of the stream
    ///
    /// \see getPlayingOffset
    ///
    ////////////////////////////////////////////////////////////
    void setPlayingOffset(Time timeOffset);

    ////////////////////////////////////////////////////////////
    /// \brief Get the current playing position of the stream
    ///
    /// \return Current playing position, from the beginning of the stream
    ///
    /// \see setPlayingOffset
    ///
    ////////////////////////////////////////////////////////////
    Time getPlayingOffset() const;

    ////////////////////////////////////////////////////////////
    /// \brief Set whether or not the stream should loop after reaching the end
    ///
    /// If set, the stream will restart from beginning after
    /// reaching the end and so on, until it is stopped or
    /// setLoop(false) is called.
    /// The default looping state for streams is false.
    ///
    /// \param loop True to play in loop, false to play once
    ///
    /// \see getLoop
    ///
    ////////////////////////////////////////////////////////////
    void setLoop(bool loop);

    ////////////////////////////////////////////////////////////
    /// \brief Tell whether or not the stream is in loop mode
    ///
    /// \return True if the stream is looping, false otherwise
    ///
    /// \see setLoop
    ///
    ////////////////////////////////////////////////////////////
    bool getLoop() const;

protected:

    enum
    {
        NoLoop = -1 //!< "Invalid" endSeeks value, telling us to continue uninterrupted
    };

    ////////////////////////////////////////////////////////////
    /// \brief Default constructor
    ///
    /// This constructor is only meant to be called by derived classes.
    ///
    ////////////////////////////////////////////////////////////
    SoundStream();

    ////////////////////////////////////////////////////////////
    /// \brief Define the audio stream parameters
    ///
    /// This function must be called by derived classes as soon
    /// as they know the audio settings of the stream to play.
    /// Any attempt to manipulate the stream (play(), ...) before
    /// calling this function will fail.
    /// It can be called multiple times if the settings of the
    /// audio stream change, but only when the stream is stopped.
    ///
    /// \param channelCount Number of channels of the stream
    /// \param sampleRate   Sample rate, in samples per second
    ///
    ////////////////////////////////////////////////////////////
    void initialize(unsigned int channelCount, unsigned int sampleRate);

    ////////////////////////////////////////////////////////////
    /// \brief Request a new chunk of audio samples from the stream source
    ///
    /// This function must be overridden by derived classes to provide
    /// the audio samples to play. It is called continuously by the
    /// streaming loop, in a separate thread.
    /// The source can choose to stop the streaming loop at any time, by
    /// returning false to the caller.
    /// If you return true (i.e. continue streaming) it is important that
    /// the returned array of samples is not empty; this would stop the stream
    /// due to an internal limitation.
    ///
    /// \param data Chunk of data to fill
    ///
    /// \return True to continue playback, false to stop
    ///
    ////////////////////////////////////////////////////////////
    virtual bool onGetData(Chunk& data) = 0;

    ////////////////////////////////////////////////////////////
    /// \brief Change the current playing position in the stream source
    ///
    /// This function must be overridden by derived classes to
    /// allow random seeking into the stream source.
    ///
    /// \param timeOffset New playing position, relative to the beginning of the stream
    ///
    ////////////////////////////////////////////////////////////
    virtual void onSeek(Time timeOffset) = 0;

    ////////////////////////////////////////////////////////////
    /// \brief Change the current playing position in the stream source to the beginning of the loop
    ///
    /// This function can be overridden by derived classes to
    /// allow implementation of custom loop points. Otherwise,
    /// it just calls onSeek(Time::Zero) and returns 0.
    ///
    /// \return The seek position after looping (or -1 if there's no loop)
    ///
    ////////////////////////////////////////////////////////////
    virtual Int64 onLoop();

    ////////////////////////////////////////////////////////////
    /// \brief Set the processing interval
    ///
    /// The processing interval controls the period at which the
    /// audio buffers are filled by calls to onGetData. A smaller
    /// interval may be useful for low-latency streams. Note that
    /// the given period is only a hint and the actual period may
    /// vary. The default processing interval is 10 ms.
    ///
    /// \param interval Processing interval
    ///
    ////////////////////////////////////////////////////////////
    void setProcessingInterval(Time interval);

private:

    ////////////////////////////////////////////////////////////
    /// \brief Function called as the entry point of the thread
    ///
    /// This function starts the streaming loop, and returns
    /// only when the sound is stopped.
    ///
    ////////////////////////////////////////////////////////////
    void streamData();

    ////////////////////////////////////////////////////////////
    /// \brief Fill a new buffer with audio samples, and append
    ///        it to the playing queue
    ///
    /// This function is called as soon as a buffer has been fully
    /// consumed; it fills it again and inserts it back into the
    /// playing queue.
    ///
    /// \param bufferNum Number of the buffer to fill (in [0, BufferCount])
    /// \param immediateLoop Treat empty buffers as spent, and act on loops immediately
    ///
    /// \return True if the stream source has requested to stop, false otherwise
    ///
    ////////////////////////////////////////////////////////////
    bool fillAndPushBuffer(unsigned int bufferNum, bool immediateLoop = false);

    ////////////////////////////////////////////////////////////
    /// \brief Fill the audio buffers and put them all into the playing queue
    ///
    /// This function is called when playing starts and the
    /// playing queue is empty.
    ///
    /// \return True if the derived class has requested to stop, false otherwise
    ///
    ////////////////////////////////////////////////////////////
    bool fillQueue();

    ////////////////////////////////////////////////////////////
    /// \brief Clear all the audio buffers and empty the playing queue
    ///
    /// This function is called when the stream is stopped.
    ///
    ////////////////////////////////////////////////////////////
    void clearQueue();

    enum
    {
        BufferCount = 3,    //!< Number of audio buffers used by the streaming loop
        BufferRetries = 2   //!< Number of retries (excluding initial try) for onGetData()
    };

    ////////////////////////////////////////////////////////////
    // Member data
    ////////////////////////////////////////////////////////////
<<<<<<< HEAD
    std::optional<std::thread> m_thread;                   //!< Thread running the background tasks
    mutable std::recursive_mutex         m_threadMutex;              //!< Thread mutex
    Status                     m_threadStartState;         //!< State the thread starts in (Playing, Paused, Stopped)
    bool                       m_isStreaming;              //!< Streaming state (true = playing, false = stopped)
    unsigned int               m_buffers[BufferCount];     //!< Sound buffers used to store temporary audio data
    unsigned int               m_channelCount;             //!< Number of channels (1 = mono, 2 = stereo, ...)
    unsigned int               m_sampleRate;               //!< Frequency (samples / second)
    Int32                      m_format;                   //!< Format of the internal sound buffers
    bool                       m_loop;                     //!< Loop flag (true to loop, false to play once)
    Uint64                     m_samplesProcessed;         //!< Number of samples processed since beginning of the stream
    Int64                      m_bufferSeeks[BufferCount]; //!< If buffer is an "end buffer", holds next seek position, else NoLoop. For play offset calculation.
    Time                       m_processingInterval;       //!< Interval for checking and filling the internal sound buffers.
=======
    Thread        m_thread;                   //!< Thread running the background tasks
    mutable Mutex m_threadMutex;              //!< Thread mutex
    Status        m_threadStartState;         //!< State the thread starts in (Playing, Paused, Stopped)
    bool          m_isStreaming;              //!< Streaming state (true = playing, false = stopped)
    unsigned int  m_buffers[BufferCount];     //!< Sound buffers used to store temporary audio data
    unsigned int  m_channelCount;             //!< Number of channels (1 = mono, 2 = stereo, ...)
    unsigned int  m_sampleRate;               //!< Frequency (samples / second)
    Int32         m_format;                   //!< Format of the internal sound buffers
    bool          m_loop;                     //!< Loop flag (true to loop, false to play once)
    Uint64        m_samplesProcessed;         //!< Number of samples processed since beginning of the stream
    Int64         m_bufferSeeks[BufferCount]; //!< If buffer is an "end buffer", holds next seek position, else NoLoop. For play offset calculation.
    Time          m_processingInterval;       //!< Interval for checking and filling the internal sound buffers.
>>>>>>> 6cf124db
};

} // namespace sf


#endif // SFML_SOUNDSTREAM_HPP


////////////////////////////////////////////////////////////
/// \class sf::SoundStream
/// \ingroup audio
///
/// Unlike audio buffers (see sf::SoundBuffer), audio streams
/// are never completely loaded in memory. Instead, the audio
/// data is acquired continuously while the stream is playing.
/// This behavior allows to play a sound with no loading delay,
/// and keeps the memory consumption very low.
///
/// Sound sources that need to be streamed are usually big files
/// (compressed audio musics that would eat hundreds of MB in memory)
/// or files that would take a lot of time to be received
/// (sounds played over the network).
///
/// sf::SoundStream is a base class that doesn't care about the
/// stream source, which is left to the derived class. SFML provides
/// a built-in specialization for big files (see sf::Music).
/// No network stream source is provided, but you can write your own
/// by combining this class with the network module.
///
/// A derived class has to override two virtual functions:
/// \li onGetData fills a new chunk of audio data to be played
/// \li onSeek changes the current playing position in the source
///
/// It is important to note that each SoundStream is played in its
/// own separate thread, so that the streaming loop doesn't block the
/// rest of the program. In particular, the OnGetData and OnSeek
/// virtual functions may sometimes be called from this separate thread.
/// It is important to keep this in mind, because you may have to take
/// care of synchronization issues if you share data between threads.
///
/// Usage example:
/// \code
/// class CustomStream : public sf::SoundStream
/// {
/// public:
///
///     bool open(const std::string& location)
///     {
///         // Open the source and get audio settings
///         ...
///         unsigned int channelCount = ...;
///         unsigned int sampleRate = ...;
///
///         // Initialize the stream -- important!
///         initialize(channelCount, sampleRate);
///     }
///
/// private:
///
///     virtual bool onGetData(Chunk& data)
///     {
///         // Fill the chunk with audio data from the stream source
///         // (note: must not be empty if you want to continue playing)
///         data.samples = ...;
///         data.sampleCount = ...;
///
///         // Return true to continue playing
///         return true;
///     }
///
///     virtual void onSeek(sf::Time timeOffset)
///     {
///         // Change the current position in the stream source
///         ...
///     }
/// };
///
/// // Usage
/// CustomStream stream;
/// stream.open("path/to/stream");
/// stream.play();
/// \endcode
///
/// \see sf::Music
///
////////////////////////////////////////////////////////////<|MERGE_RESOLUTION|>--- conflicted
+++ resolved
@@ -321,33 +321,18 @@
     ////////////////////////////////////////////////////////////
     // Member data
     ////////////////////////////////////////////////////////////
-<<<<<<< HEAD
-    std::optional<std::thread> m_thread;                   //!< Thread running the background tasks
-    mutable std::recursive_mutex         m_threadMutex;              //!< Thread mutex
-    Status                     m_threadStartState;         //!< State the thread starts in (Playing, Paused, Stopped)
-    bool                       m_isStreaming;              //!< Streaming state (true = playing, false = stopped)
-    unsigned int               m_buffers[BufferCount];     //!< Sound buffers used to store temporary audio data
-    unsigned int               m_channelCount;             //!< Number of channels (1 = mono, 2 = stereo, ...)
-    unsigned int               m_sampleRate;               //!< Frequency (samples / second)
-    Int32                      m_format;                   //!< Format of the internal sound buffers
-    bool                       m_loop;                     //!< Loop flag (true to loop, false to play once)
-    Uint64                     m_samplesProcessed;         //!< Number of samples processed since beginning of the stream
-    Int64                      m_bufferSeeks[BufferCount]; //!< If buffer is an "end buffer", holds next seek position, else NoLoop. For play offset calculation.
-    Time                       m_processingInterval;       //!< Interval for checking and filling the internal sound buffers.
-=======
-    Thread        m_thread;                   //!< Thread running the background tasks
-    mutable Mutex m_threadMutex;              //!< Thread mutex
-    Status        m_threadStartState;         //!< State the thread starts in (Playing, Paused, Stopped)
-    bool          m_isStreaming;              //!< Streaming state (true = playing, false = stopped)
-    unsigned int  m_buffers[BufferCount];     //!< Sound buffers used to store temporary audio data
-    unsigned int  m_channelCount;             //!< Number of channels (1 = mono, 2 = stereo, ...)
-    unsigned int  m_sampleRate;               //!< Frequency (samples / second)
-    Int32         m_format;                   //!< Format of the internal sound buffers
-    bool          m_loop;                     //!< Loop flag (true to loop, false to play once)
-    Uint64        m_samplesProcessed;         //!< Number of samples processed since beginning of the stream
-    Int64         m_bufferSeeks[BufferCount]; //!< If buffer is an "end buffer", holds next seek position, else NoLoop. For play offset calculation.
-    Time          m_processingInterval;       //!< Interval for checking and filling the internal sound buffers.
->>>>>>> 6cf124db
+    std::optional<std::thread>   m_thread;                   //!< Thread running the background tasks
+    mutable std::recursive_mutex m_threadMutex;              //!< Thread mutex
+    Status                       m_threadStartState;         //!< State the thread starts in (Playing, Paused, Stopped)
+    bool                         m_isStreaming;              //!< Streaming state (true = playing, false = stopped)
+    unsigned int                 m_buffers[BufferCount];     //!< Sound buffers used to store temporary audio data
+    unsigned int                 m_channelCount;             //!< Number of channels (1 = mono, 2 = stereo, ...)
+    unsigned int                 m_sampleRate;               //!< Frequency (samples / second)
+    Int32                        m_format;                   //!< Format of the internal sound buffers
+    bool                         m_loop;                     //!< Loop flag (true to loop, false to play once)
+    Uint64                       m_samplesProcessed;         //!< Number of samples processed since beginning of the stream
+    Int64                        m_bufferSeeks[BufferCount]; //!< If buffer is an "end buffer", holds next seek position, else NoLoop. For play offset calculation.
+    Time                         m_processingInterval;       //!< Interval for checking and filling the internal sound buffers.
 };
 
 } // namespace sf
