////////////////////////////////////////////////////////////
//
// SFML - Simple and Fast Multimedia Library
// Copyright (C) 2007-2021 Laurent Gomila (laurent@sfml-dev.org)
//
// This software is provided 'as-is', without any express or implied warranty.
// In no event will the authors be held liable for any damages arising from the use of this software.
//
// Permission is granted to anyone to use this software for any purpose,
// including commercial applications, and to alter it and redistribute it freely,
// subject to the following restrictions:
//
// 1. The origin of this software must not be misrepresented;
//    you must not claim that you wrote the original software.
//    If you use this software in a product, an acknowledgment
//    in the product documentation would be appreciated but is not required.
//
// 2. Altered source versions must be plainly marked as such,
//    and must not be misrepresented as being the original software.
//
// 3. This notice may not be removed or altered from any source distribution.
//
////////////////////////////////////////////////////////////

#ifndef SFML_SOUNDSTREAM_HPP
#define SFML_SOUNDSTREAM_HPP

////////////////////////////////////////////////////////////
// Headers
////////////////////////////////////////////////////////////
#include <SFML/Audio/Export.hpp>
#include <SFML/Audio/SoundSource.hpp>
#include <SFML/System/Time.hpp>
#include <cstdlib>
#include <mutex>
#include <thread>
<<<<<<< HEAD
#include <optional>
=======
>>>>>>> ab783bad


namespace sf
{
////////////////////////////////////////////////////////////
/// \brief Abstract base class for streamed audio sources
///
////////////////////////////////////////////////////////////
class SFML_AUDIO_API SoundStream : public SoundSource
{
public:

    ////////////////////////////////////////////////////////////
    /// \brief Structure defining a chunk of audio data to stream
    ///
    ////////////////////////////////////////////////////////////
    struct Chunk
    {
        const Int16* samples;     //!< Pointer to the audio samples
        std::size_t  sampleCount; //!< Number of samples pointed by Samples
    };

    ////////////////////////////////////////////////////////////
    /// \brief Destructor
    ///
    ////////////////////////////////////////////////////////////
    virtual ~SoundStream();

    ////////////////////////////////////////////////////////////
    /// \brief Start or resume playing the audio stream
    ///
    /// This function starts the stream if it was stopped, resumes
    /// it if it was paused, and restarts it from the beginning if
    /// it was already playing.
    /// This function uses its own thread so that it doesn't block
    /// the rest of the program while the stream is played.
    ///
    /// \see pause, stop
    ///
    ////////////////////////////////////////////////////////////
    void play();

    ////////////////////////////////////////////////////////////
    /// \brief Pause the audio stream
    ///
    /// This function pauses the stream if it was playing,
    /// otherwise (stream already paused or stopped) it has no effect.
    ///
    /// \see play, stop
    ///
    ////////////////////////////////////////////////////////////
    void pause();

    ////////////////////////////////////////////////////////////
    /// \brief Stop playing the audio stream
    ///
    /// This function stops the stream if it was playing or paused,
    /// and does nothing if it was already stopped.
    /// It also resets the playing position (unlike pause()).
    ///
    /// \see play, pause
    ///
    ////////////////////////////////////////////////////////////
    void stop();

    ////////////////////////////////////////////////////////////
    /// \brief Return the number of channels of the stream
    ///
    /// 1 channel means a mono sound, 2 means stereo, etc.
    ///
    /// \return Number of channels
    ///
    ////////////////////////////////////////////////////////////
    unsigned int getChannelCount() const;

    ////////////////////////////////////////////////////////////
    /// \brief Get the stream sample rate of the stream
    ///
    /// The sample rate is the number of audio samples played per
    /// second. The higher, the better the quality.
    ///
    /// \return Sample rate, in number of samples per second
    ///
    ////////////////////////////////////////////////////////////
    unsigned int getSampleRate() const;

    ////////////////////////////////////////////////////////////
    /// \brief Get the current status of the stream (stopped, paused, playing)
    ///
    /// \return Current status
    ///
    ////////////////////////////////////////////////////////////
    Status getStatus() const;

    ////////////////////////////////////////////////////////////
    /// \brief Change the current playing position of the stream
    ///
    /// The playing position can be changed when the stream is
    /// either paused or playing. Changing the playing position
    /// when the stream is stopped has no effect, since playing
    /// the stream would reset its position.
    ///
    /// \param timeOffset New playing position, from the beginning of the stream
    ///
    /// \see getPlayingOffset
    ///
    ////////////////////////////////////////////////////////////
    void setPlayingOffset(Time timeOffset);

    ////////////////////////////////////////////////////////////
    /// \brief Get the current playing position of the stream
    ///
    /// \return Current playing position, from the beginning of the stream
    ///
    /// \see setPlayingOffset
    ///
    ////////////////////////////////////////////////////////////
    Time getPlayingOffset() const;

    ////////////////////////////////////////////////////////////
    /// \brief Set whether or not the stream should loop after reaching the end
    ///
    /// If set, the stream will restart from beginning after
    /// reaching the end and so on, until it is stopped or
    /// setLoop(false) is called.
    /// The default looping state for streams is false.
    ///
    /// \param loop True to play in loop, false to play once
    ///
    /// \see getLoop
    ///
    ////////////////////////////////////////////////////////////
    void setLoop(bool loop);

    ////////////////////////////////////////////////////////////
    /// \brief Tell whether or not the stream is in loop mode
    ///
    /// \return True if the stream is looping, false otherwise
    ///
    /// \see setLoop
    ///
    ////////////////////////////////////////////////////////////
    bool getLoop() const;

protected:

    enum
    {
        NoLoop = -1 //!< "Invalid" endSeeks value, telling us to continue uninterrupted
    };

    ////////////////////////////////////////////////////////////
    /// \brief Default constructor
    ///
    /// This constructor is only meant to be called by derived classes.
    ///
    ////////////////////////////////////////////////////////////
    SoundStream();

    ////////////////////////////////////////////////////////////
    /// \brief Define the audio stream parameters
    ///
    /// This function must be called by derived classes as soon
    /// as they know the audio settings of the stream to play.
    /// Any attempt to manipulate the stream (play(), ...) before
    /// calling this function will fail.
    /// It can be called multiple times if the settings of the
    /// audio stream change, but only when the stream is stopped.
    ///
    /// \param channelCount Number of channels of the stream
    /// \param sampleRate   Sample rate, in samples per second
    ///
    ////////////////////////////////////////////////////////////
    void initialize(unsigned int channelCount, unsigned int sampleRate);

    ////////////////////////////////////////////////////////////
    /// \brief Request a new chunk of audio samples from the stream source
    ///
    /// This function must be overridden by derived classes to provide
    /// the audio samples to play. It is called continuously by the
    /// streaming loop, in a separate thread.
    /// The source can choose to stop the streaming loop at any time, by
    /// returning false to the caller.
    /// If you return true (i.e. continue streaming) it is important that
    /// the returned array of samples is not empty; this would stop the stream
    /// due to an internal limitation.
    ///
    /// \param data Chunk of data to fill
    ///
    /// \return True to continue playback, false to stop
    ///
    ////////////////////////////////////////////////////////////
    virtual bool onGetData(Chunk& data) = 0;

    ////////////////////////////////////////////////////////////
    /// \brief Change the current playing position in the stream source
    ///
    /// This function must be overridden by derived classes to
    /// allow random seeking into the stream source.
    ///
    /// \param timeOffset New playing position, relative to the beginning of the stream
    ///
    ////////////////////////////////////////////////////////////
    virtual void onSeek(Time timeOffset) = 0;

    ////////////////////////////////////////////////////////////
    /// \brief Change the current playing position in the stream source to the beginning of the loop
    ///
    /// This function can be overridden by derived classes to
    /// allow implementation of custom loop points. Otherwise,
    /// it just calls onSeek(Time::Zero) and returns 0.
    ///
    /// \return The seek position after looping (or -1 if there's no loop)
    ///
    ////////////////////////////////////////////////////////////
    virtual Int64 onLoop();

    ////////////////////////////////////////////////////////////
    /// \brief Set the processing interval
    ///
    /// The processing interval controls the period at which the
    /// audio buffers are filled by calls to onGetData. A smaller
    /// interval may be useful for low-latency streams. Note that
    /// the given period is only a hint and the actual period may
    /// vary. The default processing interval is 10 ms.
    ///
    /// \param interval Processing interval
    ///
    ////////////////////////////////////////////////////////////
    void setProcessingInterval(Time interval);

private:

    ////////////////////////////////////////////////////////////
    /// \brief Function called as the entry point of the thread
    ///
    /// This function starts the streaming loop, and returns
    /// only when the sound is stopped.
    ///
    ////////////////////////////////////////////////////////////
    void streamData();

    ////////////////////////////////////////////////////////////
    /// \brief Fill a new buffer with audio samples, and append
    ///        it to the playing queue
    ///
    /// This function is called as soon as a buffer has been fully
    /// consumed; it fills it again and inserts it back into the
    /// playing queue.
    ///
    /// \param bufferNum Number of the buffer to fill (in [0, BufferCount])
    /// \param immediateLoop Treat empty buffers as spent, and act on loops immediately
    ///
    /// \return True if the stream source has requested to stop, false otherwise
    ///
    ////////////////////////////////////////////////////////////
    bool fillAndPushBuffer(unsigned int bufferNum, bool immediateLoop = false);

    ////////////////////////////////////////////////////////////
    /// \brief Fill the audio buffers and put them all into the playing queue
    ///
    /// This function is called when playing starts and the
    /// playing queue is empty.
    ///
    /// \return True if the derived class has requested to stop, false otherwise
    ///
    ////////////////////////////////////////////////////////////
    bool fillQueue();

    ////////////////////////////////////////////////////////////
    /// \brief Clear all the audio buffers and empty the playing queue
    ///
    /// This function is called when the stream is stopped.
    ///
    ////////////////////////////////////////////////////////////
    void clearQueue();

    ////////////////////////////////////////////////////////////
    /// \brief Launch a new stream thread running 'streamData'
    ///
    /// This function is called when the stream is played or
    /// when the playing offset is changed.
    ///
    ////////////////////////////////////////////////////////////
    void launchStreamingThread(Status threadStartState);

    ////////////////////////////////////////////////////////////
    /// \brief Stop streaming and wait for 'm_thread' to join
    ///
    /// This function is called when the playback is stopped or
    /// when the sound stream is destroyed.
    ///
    ////////////////////////////////////////////////////////////
    void awaitStreamingThread();

    enum
    {
        BufferCount = 3,    //!< Number of audio buffers used by the streaming loop
        BufferRetries = 2   //!< Number of retries (excluding initial try) for onGetData()
    };

    ////////////////////////////////////////////////////////////
    // Member data
    ////////////////////////////////////////////////////////////
<<<<<<< HEAD
    std::optional<std::thread>   m_thread;                   //!< Thread running the background tasks
=======
    std::thread                  m_thread;                   //!< Thread running the background tasks
>>>>>>> ab783bad
    mutable std::recursive_mutex m_threadMutex;              //!< Thread mutex
    Status                       m_threadStartState;         //!< State the thread starts in (Playing, Paused, Stopped)
    bool                         m_isStreaming;              //!< Streaming state (true = playing, false = stopped)
    unsigned int                 m_buffers[BufferCount];     //!< Sound buffers used to store temporary audio data
    unsigned int                 m_channelCount;             //!< Number of channels (1 = mono, 2 = stereo, ...)
    unsigned int                 m_sampleRate;               //!< Frequency (samples / second)
    Int32                        m_format;                   //!< Format of the internal sound buffers
    bool                         m_loop;                     //!< Loop flag (true to loop, false to play once)
    Uint64                       m_samplesProcessed;         //!< Number of samples processed since beginning of the stream
    Int64                        m_bufferSeeks[BufferCount]; //!< If buffer is an "end buffer", holds next seek position, else NoLoop. For play offset calculation.
    Time                         m_processingInterval;       //!< Interval for checking and filling the internal sound buffers.
};

} // namespace sf


#endif // SFML_SOUNDSTREAM_HPP


////////////////////////////////////////////////////////////
/// \class sf::SoundStream
/// \ingroup audio
///
/// Unlike audio buffers (see sf::SoundBuffer), audio streams
/// are never completely loaded in memory. Instead, the audio
/// data is acquired continuously while the stream is playing.
/// This behavior allows to play a sound with no loading delay,
/// and keeps the memory consumption very low.
///
/// Sound sources that need to be streamed are usually big files
/// (compressed audio musics that would eat hundreds of MB in memory)
/// or files that would take a lot of time to be received
/// (sounds played over the network).
///
/// sf::SoundStream is a base class that doesn't care about the
/// stream source, which is left to the derived class. SFML provides
/// a built-in specialization for big files (see sf::Music).
/// No network stream source is provided, but you can write your own
/// by combining this class with the network module.
///
/// A derived class has to override two virtual functions:
/// \li onGetData fills a new chunk of audio data to be played
/// \li onSeek changes the current playing position in the source
///
/// It is important to note that each SoundStream is played in its
/// own separate thread, so that the streaming loop doesn't block the
/// rest of the program. In particular, the OnGetData and OnSeek
/// virtual functions may sometimes be called from this separate thread.
/// It is important to keep this in mind, because you may have to take
/// care of synchronization issues if you share data between threads.
///
/// Usage example:
/// \code
/// class CustomStream : public sf::SoundStream
/// {
/// public:
///
///     bool open(const std::string& location)
///     {
///         // Open the source and get audio settings
///         ...
///         unsigned int channelCount = ...;
///         unsigned int sampleRate = ...;
///
///         // Initialize the stream -- important!
///         initialize(channelCount, sampleRate);
///     }
///
/// private:
///
///     virtual bool onGetData(Chunk& data)
///     {
///         // Fill the chunk with audio data from the stream source
///         // (note: must not be empty if you want to continue playing)
///         data.samples = ...;
///         data.sampleCount = ...;
///
///         // Return true to continue playing
///         return true;
///     }
///
///     virtual void onSeek(sf::Time timeOffset)
///     {
///         // Change the current position in the stream source
///         ...
///     }
/// };
///
/// // Usage
/// CustomStream stream;
/// stream.open("path/to/stream");
/// stream.play();
/// \endcode
///
/// \see sf::Music
///
////////////////////////////////////////////////////////////<|MERGE_RESOLUTION|>--- conflicted
+++ resolved
@@ -34,10 +34,6 @@
 #include <cstdlib>
 #include <mutex>
 #include <thread>
-<<<<<<< HEAD
-#include <optional>
-=======
->>>>>>> ab783bad
 
 
 namespace sf
@@ -342,11 +338,7 @@
     ////////////////////////////////////////////////////////////
     // Member data
     ////////////////////////////////////////////////////////////
-<<<<<<< HEAD
-    std::optional<std::thread>   m_thread;                   //!< Thread running the background tasks
-=======
     std::thread                  m_thread;                   //!< Thread running the background tasks
->>>>>>> ab783bad
     mutable std::recursive_mutex m_threadMutex;              //!< Thread mutex
     Status                       m_threadStartState;         //!< State the thread starts in (Playing, Paused, Stopped)
     bool                         m_isStreaming;              //!< Streaming state (true = playing, false = stopped)
