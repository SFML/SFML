////////////////////////////////////////////////////////////
//
// SFML - Simple and Fast Multimedia Library
// Copyright (C) 2007-2021 Laurent Gomila (laurent@sfml-dev.org)
//
// This software is provided 'as-is', without any express or implied warranty.
// In no event will the authors be held liable for any damages arising from the use of this software.
//
// Permission is granted to anyone to use this software for any purpose,
// including commercial applications, and to alter it and redistribute it freely,
// subject to the following restrictions:
//
// 1. The origin of this software must not be misrepresented;
//    you must not claim that you wrote the original software.
//    If you use this software in a product, an acknowledgment
//    in the product documentation would be appreciated but is not required.
//
// 2. Altered source versions must be plainly marked as such,
//    and must not be misrepresented as being the original software.
//
// 3. This notice may not be removed or altered from any source distribution.
//
////////////////////////////////////////////////////////////

#ifndef SFML_SHADER_HPP
#define SFML_SHADER_HPP

////////////////////////////////////////////////////////////
// Headers
////////////////////////////////////////////////////////////
#include <SFML/Graphics/Export.hpp>
#include <SFML/Graphics/Glsl.hpp>
#include <SFML/Window/GlResource.hpp>
#include <SFML/System/Vector2.hpp>
#include <SFML/System/Vector3.hpp>
#include <map>
#include <string>
#include <unordered_map>


namespace sf
{
class Color;
class InputStream;
class Texture;
class Transform;

////////////////////////////////////////////////////////////
/// \brief Shader class (vertex, geometry and fragment)
///
////////////////////////////////////////////////////////////
class SFML_GRAPHICS_API Shader : GlResource
{
public:

    ////////////////////////////////////////////////////////////
    /// \brief Types of shaders
    ///
    ////////////////////////////////////////////////////////////
    enum Type
    {
        Vertex,   //!< %Vertex shader
        Geometry, //!< Geometry shader
        Fragment  //!< Fragment (pixel) shader
    };

    ////////////////////////////////////////////////////////////
    /// \brief Special type that can be passed to setUniform(),
    ///        and that represents the texture of the object being drawn
    ///
    /// \see setUniform(const std::string&, CurrentTextureType)
    ///
    ////////////////////////////////////////////////////////////
    struct CurrentTextureType {};

    ////////////////////////////////////////////////////////////
    /// \brief Represents the texture of the object being drawn
    ///
    /// \see setUniform(const std::string&, CurrentTextureType)
    ///
    ////////////////////////////////////////////////////////////
    static CurrentTextureType CurrentTexture;

public:

    ////////////////////////////////////////////////////////////
    /// \brief Default constructor
    ///
    /// This constructor creates an invalid shader.
    ///
    ////////////////////////////////////////////////////////////
    Shader();

    ////////////////////////////////////////////////////////////
    /// \brief Destructor
    ///
    ////////////////////////////////////////////////////////////
    ~Shader();

    ////////////////////////////////////////////////////////////
    /// Prevent copies.
    ///
    ////////////////////////////////////////////////////////////
    Shader(const Shader&) = delete;
    Shader& operator=(const Shader&) = delete;

    ////////////////////////////////////////////////////////////
    /// \brief Load the vertex, geometry or fragment shader from a file
    ///
    /// This function loads a single shader, vertex, geometry or
    /// fragment, identified by the second argument.
    /// The source must be a text file containing a valid
    /// shader in GLSL language. GLSL is a C-like language
    /// dedicated to OpenGL shaders; you'll probably need to
    /// read a good documentation for it before writing your
    /// own shaders.
    ///
    /// \param filename Path of the vertex, geometry or fragment shader file to load
    /// \param type     Type of shader (vertex, geometry or fragment)
    ///
    /// \return True if loading succeeded, false if it failed
    ///
    /// \see loadFromMemory, loadFromStream
    ///
    ////////////////////////////////////////////////////////////
    bool loadFromFile(const std::string& filename, Type type);

    ////////////////////////////////////////////////////////////
    /// \brief Load both the vertex and fragment shaders from files
    ///
    /// This function loads both the vertex and the fragment
    /// shaders. If one of them fails to load, the shader is left
    /// empty (the valid shader is unloaded).
    /// The sources must be text files containing valid shaders
    /// in GLSL language. GLSL is a C-like language dedicated to
    /// OpenGL shaders; you'll probably need to read a good documentation
    /// for it before writing your own shaders.
    ///
    /// \param vertexShaderFilename   Path of the vertex shader file to load
    /// \param fragmentShaderFilename Path of the fragment shader file to load
    ///
    /// \return True if loading succeeded, false if it failed
    ///
    /// \see loadFromMemory, loadFromStream
    ///
    ////////////////////////////////////////////////////////////
    bool loadFromFile(const std::string& vertexShaderFilename, const std::string& fragmentShaderFilename);

    ////////////////////////////////////////////////////////////
    /// \brief Load the vertex, geometry and fragment shaders from files
    ///
    /// This function loads the vertex, geometry and fragment
    /// shaders. If one of them fails to load, the shader is left
    /// empty (the valid shader is unloaded).
    /// The sources must be text files containing valid shaders
    /// in GLSL language. GLSL is a C-like language dedicated to
    /// OpenGL shaders; you'll probably need to read a good documentation
    /// for it before writing your own shaders.
    ///
    /// \param vertexShaderFilename   Path of the vertex shader file to load
    /// \param geometryShaderFilename Path of the geometry shader file to load
    /// \param fragmentShaderFilename Path of the fragment shader file to load
    ///
    /// \return True if loading succeeded, false if it failed
    ///
    /// \see loadFromMemory, loadFromStream
    ///
    ////////////////////////////////////////////////////////////
    bool loadFromFile(const std::string& vertexShaderFilename, const std::string& geometryShaderFilename, const std::string& fragmentShaderFilename);

    ////////////////////////////////////////////////////////////
    /// \brief Load the vertex, geometry or fragment shader from a source code in memory
    ///
    /// This function loads a single shader, vertex, geometry
    /// or fragment, identified by the second argument.
    /// The source code must be a valid shader in GLSL language.
    /// GLSL is a C-like language dedicated to OpenGL shaders;
    /// you'll probably need to read a good documentation for
    /// it before writing your own shaders.
    ///
    /// \param shader String containing the source code of the shader
    /// \param type   Type of shader (vertex, geometry or fragment)
    ///
    /// \return True if loading succeeded, false if it failed
    ///
    /// \see loadFromFile, loadFromStream
    ///
    ////////////////////////////////////////////////////////////
    bool loadFromMemory(const std::string& shader, Type type);

    ////////////////////////////////////////////////////////////
    /// \brief Load both the vertex and fragment shaders from source codes in memory
    ///
    /// This function loads both the vertex and the fragment
    /// shaders. If one of them fails to load, the shader is left
    /// empty (the valid shader is unloaded).
    /// The sources must be valid shaders in GLSL language. GLSL is
    /// a C-like language dedicated to OpenGL shaders; you'll
    /// probably need to read a good documentation for it before
    /// writing your own shaders.
    ///
    /// \param vertexShader   String containing the source code of the vertex shader
    /// \param fragmentShader String containing the source code of the fragment shader
    ///
    /// \return True if loading succeeded, false if it failed
    ///
    /// \see loadFromFile, loadFromStream
    ///
    ////////////////////////////////////////////////////////////
    bool loadFromMemory(const std::string& vertexShader, const std::string& fragmentShader);

    ////////////////////////////////////////////////////////////
    /// \brief Load the vertex, geometry and fragment shaders from source codes in memory
    ///
    /// This function loads the vertex, geometry and fragment
    /// shaders. If one of them fails to load, the shader is left
    /// empty (the valid shader is unloaded).
    /// The sources must be valid shaders in GLSL language. GLSL is
    /// a C-like language dedicated to OpenGL shaders; you'll
    /// probably need to read a good documentation for it before
    /// writing your own shaders.
    ///
    /// \param vertexShader   String containing the source code of the vertex shader
    /// \param geometryShader String containing the source code of the geometry shader
    /// \param fragmentShader String containing the source code of the fragment shader
    ///
    /// \return True if loading succeeded, false if it failed
    ///
    /// \see loadFromFile, loadFromStream
    ///
    ////////////////////////////////////////////////////////////
    bool loadFromMemory(const std::string& vertexShader, const std::string& geometryShader, const std::string& fragmentShader);

    ////////////////////////////////////////////////////////////
    /// \brief Load the vertex, geometry or fragment shader from a custom stream
    ///
    /// This function loads a single shader, vertex, geometry
    /// or fragment, identified by the second argument.
    /// The source code must be a valid shader in GLSL language.
    /// GLSL is a C-like language dedicated to OpenGL shaders;
    /// you'll probably need to read a good documentation for it
    /// before writing your own shaders.
    ///
    /// \param stream Source stream to read from
    /// \param type   Type of shader (vertex, geometry or fragment)
    ///
    /// \return True if loading succeeded, false if it failed
    ///
    /// \see loadFromFile, loadFromMemory
    ///
    ////////////////////////////////////////////////////////////
    bool loadFromStream(InputStream& stream, Type type);

    ////////////////////////////////////////////////////////////
    /// \brief Load both the vertex and fragment shaders from custom streams
    ///
    /// This function loads both the vertex and the fragment
    /// shaders. If one of them fails to load, the shader is left
    /// empty (the valid shader is unloaded).
    /// The source codes must be valid shaders in GLSL language.
    /// GLSL is a C-like language dedicated to OpenGL shaders;
    /// you'll probably need to read a good documentation for
    /// it before writing your own shaders.
    ///
    /// \param vertexShaderStream   Source stream to read the vertex shader from
    /// \param fragmentShaderStream Source stream to read the fragment shader from
    ///
    /// \return True if loading succeeded, false if it failed
    ///
    /// \see loadFromFile, loadFromMemory
    ///
    ////////////////////////////////////////////////////////////
    bool loadFromStream(InputStream& vertexShaderStream, InputStream& fragmentShaderStream);

    ////////////////////////////////////////////////////////////
    /// \brief Load the vertex, geometry and fragment shaders from custom streams
    ///
    /// This function loads the vertex, geometry and fragment
    /// shaders. If one of them fails to load, the shader is left
    /// empty (the valid shader is unloaded).
    /// The source codes must be valid shaders in GLSL language.
    /// GLSL is a C-like language dedicated to OpenGL shaders;
    /// you'll probably need to read a good documentation for
    /// it before writing your own shaders.
    ///
    /// \param vertexShaderStream   Source stream to read the vertex shader from
    /// \param geometryShaderStream Source stream to read the geometry shader from
    /// \param fragmentShaderStream Source stream to read the fragment shader from
    ///
    /// \return True if loading succeeded, false if it failed
    ///
    /// \see loadFromFile, loadFromMemory
    ///
    ////////////////////////////////////////////////////////////
    bool loadFromStream(InputStream& vertexShaderStream, InputStream& geometryShaderStream, InputStream& fragmentShaderStream);

    ////////////////////////////////////////////////////////////
    /// \brief Specify value for \p float uniform
    ///
    /// \param name Name of the uniform variable in GLSL
    /// \param x    Value of the float scalar
    ///
    ////////////////////////////////////////////////////////////
    void setUniform(const std::string& name, float x);

    ////////////////////////////////////////////////////////////
    /// \brief Specify value for \p vec2 uniform
    ///
    /// \param name   Name of the uniform variable in GLSL
    /// \param vector Value of the vec2 vector
    ///
    ////////////////////////////////////////////////////////////
    void setUniform(const std::string& name, const Glsl::Vec2& vector);

    ////////////////////////////////////////////////////////////
    /// \brief Specify value for \p vec3 uniform
    ///
    /// \param name   Name of the uniform variable in GLSL
    /// \param vector Value of the vec3 vector
    ///
    ////////////////////////////////////////////////////////////
    void setUniform(const std::string& name, const Glsl::Vec3& vector);

    ////////////////////////////////////////////////////////////
    /// \brief Specify value for \p vec4 uniform
    ///
    /// This overload can also be called with sf::Color objects
    /// that are converted to sf::Glsl::Vec4.
    ///
    /// It is important to note that the components of the color are
    /// normalized before being passed to the shader. Therefore,
    /// they are converted from range [0 .. 255] to range [0 .. 1].
    /// For example, a sf::Color(255, 127, 0, 255) will be transformed
    /// to a vec4(1.0, 0.5, 0.0, 1.0) in the shader.
    ///
    /// \param name   Name of the uniform variable in GLSL
    /// \param vector Value of the vec4 vector
    ///
    ////////////////////////////////////////////////////////////
    void setUniform(const std::string& name, const Glsl::Vec4& vector);

    ////////////////////////////////////////////////////////////
    /// \brief Specify value for \p int uniform
    ///
    /// \param name Name of the uniform variable in GLSL
    /// \param x    Value of the int scalar
    ///
    ////////////////////////////////////////////////////////////
    void setUniform(const std::string& name, int x);

    ////////////////////////////////////////////////////////////
    /// \brief Specify value for \p ivec2 uniform
    ///
    /// \param name   Name of the uniform variable in GLSL
    /// \param vector Value of the ivec2 vector
    ///
    ////////////////////////////////////////////////////////////
    void setUniform(const std::string& name, const Glsl::Ivec2& vector);

    ////////////////////////////////////////////////////////////
    /// \brief Specify value for \p ivec3 uniform
    ///
    /// \param name   Name of the uniform variable in GLSL
    /// \param vector Value of the ivec3 vector
    ///
    ////////////////////////////////////////////////////////////
    void setUniform(const std::string& name, const Glsl::Ivec3& vector);

    ////////////////////////////////////////////////////////////
    /// \brief Specify value for \p ivec4 uniform
    ///
    /// This overload can also be called with sf::Color objects
    /// that are converted to sf::Glsl::Ivec4.
    ///
    /// If color conversions are used, the ivec4 uniform in GLSL
    /// will hold the same values as the original sf::Color
    /// instance. For example, sf::Color(255, 127, 0, 255) is
    /// mapped to ivec4(255, 127, 0, 255).
    ///
    /// \param name   Name of the uniform variable in GLSL
    /// \param vector Value of the ivec4 vector
    ///
    ////////////////////////////////////////////////////////////
    void setUniform(const std::string& name, const Glsl::Ivec4& vector);

    ////////////////////////////////////////////////////////////
    /// \brief Specify value for \p bool uniform
    ///
    /// \param name Name of the uniform variable in GLSL
    /// \param x    Value of the bool scalar
    ///
    ////////////////////////////////////////////////////////////
    void setUniform(const std::string& name, bool x);

    ////////////////////////////////////////////////////////////
    /// \brief Specify value for \p bvec2 uniform
    ///
    /// \param name   Name of the uniform variable in GLSL
    /// \param vector Value of the bvec2 vector
    ///
    ////////////////////////////////////////////////////////////
    void setUniform(const std::string& name, const Glsl::Bvec2& vector);

    ////////////////////////////////////////////////////////////
    /// \brief Specify value for \p bvec3 uniform
    ///
    /// \param name   Name of the uniform variable in GLSL
    /// \param vector Value of the bvec3 vector
    ///
    ////////////////////////////////////////////////////////////
    void setUniform(const std::string& name, const Glsl::Bvec3& vector);

    ////////////////////////////////////////////////////////////
    /// \brief Specify value for \p bvec4 uniform
    ///
    /// \param name   Name of the uniform variable in GLSL
    /// \param vector Value of the bvec4 vector
    ///
    ////////////////////////////////////////////////////////////
    void setUniform(const std::string& name, const Glsl::Bvec4& vector);

    ////////////////////////////////////////////////////////////
    /// \brief Specify value for \p mat3 matrix
    ///
    /// \param name   Name of the uniform variable in GLSL
    /// \param matrix Value of the mat3 matrix
    ///
    ////////////////////////////////////////////////////////////
    void setUniform(const std::string& name, const Glsl::Mat3& matrix);

    ////////////////////////////////////////////////////////////
    /// \brief Specify value for \p mat4 matrix
    ///
    /// \param name   Name of the uniform variable in GLSL
    /// \param matrix Value of the mat4 matrix
    ///
    ////////////////////////////////////////////////////////////
    void setUniform(const std::string& name, const Glsl::Mat4& matrix);

    ////////////////////////////////////////////////////////////
    /// \brief Specify a texture as \p sampler2D uniform
    ///
    /// \a name is the name of the variable to change in the shader.
    /// The corresponding parameter in the shader must be a 2D texture
    /// (\p sampler2D GLSL type).
    ///
    /// Example:
    /// \code
    /// uniform sampler2D the_texture; // this is the variable in the shader
    /// \endcode
    /// \code
    /// sf::Texture texture;
    /// ...
    /// shader.setUniform("the_texture", texture);
    /// \endcode
    /// It is important to note that \a texture must remain alive as long
    /// as the shader uses it, no copy is made internally.
    ///
    /// To use the texture of the object being drawn, which cannot be
    /// known in advance, you can pass the special value
    /// sf::Shader::CurrentTexture:
    /// \code
    /// shader.setUniform("the_texture", sf::Shader::CurrentTexture).
    /// \endcode
    ///
    /// \param name    Name of the texture in the shader
    /// \param texture Texture to assign
    ///
    ////////////////////////////////////////////////////////////
    void setUniform(const std::string& name, const Texture& texture);

    ////////////////////////////////////////////////////////////
    /// \brief Specify current texture as \p sampler2D uniform
    ///
    /// This overload maps a shader texture variable to the
    /// texture of the object being drawn, which cannot be
    /// known in advance. The second argument must be
    /// sf::Shader::CurrentTexture.
    /// The corresponding parameter in the shader must be a 2D texture
    /// (\p sampler2D GLSL type).
    ///
    /// Example:
    /// \code
    /// uniform sampler2D current; // this is the variable in the shader
    /// \endcode
    /// \code
    /// shader.setUniform("current", sf::Shader::CurrentTexture);
    /// \endcode
    ///
    /// \param name Name of the texture in the shader
    ///
    ////////////////////////////////////////////////////////////
    void setUniform(const std::string& name, CurrentTextureType);

    ////////////////////////////////////////////////////////////
    /// \brief Specify values for \p float[] array uniform
    ///
    /// \param name        Name of the uniform variable in GLSL
    /// \param scalarArray pointer to array of \p float values
    /// \param length      Number of elements in the array
    ///
    ////////////////////////////////////////////////////////////
    void setUniformArray(const std::string& name, const float* scalarArray, std::size_t length);

    ////////////////////////////////////////////////////////////
    /// \brief Specify values for \p vec2[] array uniform
    ///
    /// \param name        Name of the uniform variable in GLSL
    /// \param vectorArray pointer to array of \p vec2 values
    /// \param length      Number of elements in the array
    ///
    ////////////////////////////////////////////////////////////
    void setUniformArray(const std::string& name, const Glsl::Vec2* vectorArray, std::size_t length);

    ////////////////////////////////////////////////////////////
    /// \brief Specify values for \p vec3[] array uniform
    ///
    /// \param name        Name of the uniform variable in GLSL
    /// \param vectorArray pointer to array of \p vec3 values
    /// \param length      Number of elements in the array
    ///
    ////////////////////////////////////////////////////////////
    void setUniformArray(const std::string& name, const Glsl::Vec3* vectorArray, std::size_t length);

    ////////////////////////////////////////////////////////////
    /// \brief Specify values for \p vec4[] array uniform
    ///
    /// \param name        Name of the uniform variable in GLSL
    /// \param vectorArray pointer to array of \p vec4 values
    /// \param length      Number of elements in the array
    ///
    ////////////////////////////////////////////////////////////
    void setUniformArray(const std::string& name, const Glsl::Vec4* vectorArray, std::size_t length);

    ////////////////////////////////////////////////////////////
    /// \brief Specify values for \p mat3[] array uniform
    ///
    /// \param name        Name of the uniform variable in GLSL
    /// \param matrixArray pointer to array of \p mat3 values
    /// \param length      Number of elements in the array
    ///
    ////////////////////////////////////////////////////////////
    void setUniformArray(const std::string& name, const Glsl::Mat3* matrixArray, std::size_t length);

    ////////////////////////////////////////////////////////////
    /// \brief Specify values for \p mat4[] array uniform
    ///
    /// \param name        Name of the uniform variable in GLSL
    /// \param matrixArray pointer to array of \p mat4 values
    /// \param length      Number of elements in the array
    ///
    ////////////////////////////////////////////////////////////
    void setUniformArray(const std::string& name, const Glsl::Mat4* matrixArray, std::size_t length);

    ////////////////////////////////////////////////////////////
    /// \brief Get the underlying OpenGL handle of the shader.
    ///
    /// You shouldn't need to use this function, unless you have
    /// very specific stuff to implement that SFML doesn't support,
    /// or implement a temporary workaround until a bug is fixed.
    ///
    /// \return OpenGL handle of the shader or 0 if not yet loaded
    ///
    ////////////////////////////////////////////////////////////
    unsigned int getNativeHandle() const;

    ////////////////////////////////////////////////////////////
    /// \brief Bind a shader for rendering
    ///
    /// This function is not part of the graphics API, it mustn't be
    /// used when drawing SFML entities. It must be used only if you
    /// mix sf::Shader with OpenGL code.
    ///
    /// \code
    /// sf::Shader s1, s2;
    /// ...
    /// sf::Shader::bind(&s1);
    /// // draw OpenGL stuff that use s1...
    /// sf::Shader::bind(&s2);
    /// // draw OpenGL stuff that use s2...
    /// sf::Shader::bind(nullptr);
    /// // draw OpenGL stuff that use no shader...
    /// \endcode
    ///
    /// \param shader Shader to bind, can be null to use no shader
    ///
    ////////////////////////////////////////////////////////////
    static void bind(const Shader* shader);

    ////////////////////////////////////////////////////////////
    /// \brief Tell whether or not the system supports shaders
    ///
    /// This function should always be called before using
    /// the shader features. If it returns false, then
    /// any attempt to use sf::Shader will fail.
    ///
    /// \return True if shaders are supported, false otherwise
    ///
    ////////////////////////////////////////////////////////////
    static bool isAvailable();

    ////////////////////////////////////////////////////////////
    /// \brief Tell whether or not the system supports geometry shaders
    ///
    /// This function should always be called before using
    /// the geometry shader features. If it returns false, then
    /// any attempt to use sf::Shader geometry shader features will fail.
    ///
    /// This function can only return true if isAvailable() would also
    /// return true, since shaders in general have to be supported in
    /// order for geometry shaders to be supported as well.
    ///
    /// Note: The first call to this function, whether by your
    /// code or SFML will result in a context switch.
    ///
    /// \return True if geometry shaders are supported, false otherwise
    ///
    ////////////////////////////////////////////////////////////
    static bool isGeometryAvailable();

private:

    ////////////////////////////////////////////////////////////
    /// \brief Compile the shader(s) and create the program
    ///
<<<<<<< HEAD
    /// If one of the arguments is `nullptr`, the corresponding shader
=======
    /// If one of the arguments is a null pointer, the corresponding shader
>>>>>>> 245e8c05
    /// is not created.
    ///
    /// \param vertexShaderCode   Source code of the vertex shader
    /// \param geometryShaderCode Source code of the geometry shader
    /// \param fragmentShaderCode Source code of the fragment shader
    ///
    /// \return True on success, false if any error happened
    ///
    ////////////////////////////////////////////////////////////
    bool compile(const char* vertexShaderCode, const char* geometryShaderCode, const char* fragmentShaderCode);

    ////////////////////////////////////////////////////////////
    /// \brief Bind all the textures used by the shader
    ///
    /// This function each texture to a different unit, and
    /// updates the corresponding variables in the shader accordingly.
    ///
    ////////////////////////////////////////////////////////////
    void bindTextures() const;

    ////////////////////////////////////////////////////////////
    /// \brief Get the location ID of a shader uniform
    ///
    /// \param name Name of the uniform variable to search
    ///
    /// \return Location ID of the uniform, or -1 if not found
    ///
    ////////////////////////////////////////////////////////////
    [[nodiscard]] int getUniformLocation(const std::string& name);

    ////////////////////////////////////////////////////////////
    /// \brief RAII object to save and restore the program
    ///        binding while uniforms are being set
    ///
    /// Implementation is private in the .cpp file.
    ///
    ////////////////////////////////////////////////////////////
    struct UniformBinder;

    ////////////////////////////////////////////////////////////
    // Types
    ////////////////////////////////////////////////////////////
    using TextureTable = std::map<int, const Texture*>;
    using UniformTable = std::unordered_map<std::string, int>;

    ////////////////////////////////////////////////////////////
    // Member data
    ////////////////////////////////////////////////////////////
    unsigned int m_shaderProgram;  //!< OpenGL identifier for the program
    int          m_currentTexture; //!< Location of the current texture in the shader
    TextureTable m_textures;       //!< Texture variables in the shader, mapped to their location
    UniformTable m_uniforms;       //!< Parameters location cache
};

} // namespace sf


#endif // SFML_SHADER_HPP


////////////////////////////////////////////////////////////
/// \class sf::Shader
/// \ingroup graphics
///
/// Shaders are programs written using a specific language,
/// executed directly by the graphics card and allowing
/// to apply real-time operations to the rendered entities.
///
/// There are three kinds of shaders:
/// \li %Vertex shaders, that process vertices
/// \li Geometry shaders, that process primitives
/// \li Fragment (pixel) shaders, that process pixels
///
/// A sf::Shader can be composed of either a vertex shader
/// alone, a geometry shader alone, a fragment shader alone,
/// or any combination of them. (see the variants of the
/// load functions).
///
/// Shaders are written in GLSL, which is a C-like
/// language dedicated to OpenGL shaders. You'll probably
/// need to learn its basics before writing your own shaders
/// for SFML.
///
/// Like any C/C++ program, a GLSL shader has its own variables
/// called \a uniforms that you can set from your C++ application.
/// sf::Shader handles different types of uniforms:
/// \li scalars: \p float, \p int, \p bool
/// \li vectors (2, 3 or 4 components)
/// \li matrices (3x3 or 4x4)
/// \li samplers (textures)
///
/// Some SFML-specific types can be converted:
/// \li sf::Color as a 4D vector (\p vec4)
/// \li sf::Transform as matrices (\p mat3 or \p mat4)
///
/// Every uniform variable in a shader can be set through one of the
/// setUniform() or setUniformArray() overloads. For example, if you
/// have a shader with the following uniforms:
/// \code
/// uniform float offset;
/// uniform vec3 point;
/// uniform vec4 color;
/// uniform mat4 matrix;
/// uniform sampler2D overlay;
/// uniform sampler2D current;
/// \endcode
/// You can set their values from C++ code as follows, using the types
/// defined in the sf::Glsl namespace:
/// \code
/// shader.setUniform("offset", 2.f);
/// shader.setUniform("point", sf::Vector3f(0.5f, 0.8f, 0.3f));
/// shader.setUniform("color", sf::Glsl::Vec4(color));          // color is a sf::Color
/// shader.setUniform("matrix", sf::Glsl::Mat4(transform));     // transform is a sf::Transform
/// shader.setUniform("overlay", texture);                      // texture is a sf::Texture
/// shader.setUniform("current", sf::Shader::CurrentTexture);
/// \endcode
///
/// The special Shader::CurrentTexture argument maps the
/// given \p sampler2D uniform to the current texture of the
/// object being drawn (which cannot be known in advance).
///
/// To apply a shader to a drawable, you must pass it as an
/// additional parameter to the \ref RenderWindow::draw function:
/// \code
/// window.draw(sprite, &shader);
/// \endcode
///
/// ... which is in fact just a shortcut for this:
/// \code
/// sf::RenderStates states;
/// states.shader = &shader;
/// window.draw(sprite, states);
/// \endcode
///
/// In the code above we pass a pointer to the shader, because it may
/// be null (which means "no shader").
///
/// Shaders can be used on any drawable, but some combinations are
/// not interesting. For example, using a vertex shader on a sf::Sprite
/// is limited because there are only 4 vertices, the sprite would
/// have to be subdivided in order to apply wave effects.
/// Another bad example is a fragment shader with sf::Text: the texture
/// of the text is not the actual text that you see on screen, it is
/// a big texture containing all the characters of the font in an
/// arbitrary order; thus, texture lookups on pixels other than the
/// current one may not give you the expected result.
///
/// Shaders can also be used to apply global post-effects to the
/// current contents of the target (like the old sf::PostFx class
/// in SFML 1). This can be done in two different ways:
/// \li draw everything to a sf::RenderTexture, then draw it to
///     the main target using the shader
/// \li draw everything directly to the main target, then use
///     sf::Texture::update(Window&) to copy its contents to a texture
///     and draw it to the main target using the shader
///
/// The first technique is more optimized because it doesn't involve
/// retrieving the target's pixels to system memory, but the
/// second one doesn't impact the rendering process and can be
/// easily inserted anywhere without impacting all the code.
///
/// Like sf::Texture that can be used as a raw OpenGL texture,
/// sf::Shader can also be used directly as a raw shader for
/// custom OpenGL geometry.
/// \code
/// sf::Shader::bind(&shader);
/// ... render OpenGL geometry ...
/// sf::Shader::bind(nullptr);
/// \endcode
///
/// \see sf::Glsl
///
////////////////////////////////////////////////////////////<|MERGE_RESOLUTION|>--- conflicted
+++ resolved
@@ -623,11 +623,7 @@
     ////////////////////////////////////////////////////////////
     /// \brief Compile the shader(s) and create the program
     ///
-<<<<<<< HEAD
-    /// If one of the arguments is `nullptr`, the corresponding shader
-=======
     /// If one of the arguments is a null pointer, the corresponding shader
->>>>>>> 245e8c05
     /// is not created.
     ///
     /// \param vertexShaderCode   Source code of the vertex shader
