--- conflicted
+++ resolved
@@ -130,11 +130,7 @@
     ////////////////////////////////////////////////////////////
     /// \brief Get the source texture of the sprite
     ///
-<<<<<<< HEAD
-    /// If the sprite has no source texture, a `nullptr` pointer is returned.
-=======
     /// If the sprite has no source texture, a null pointer is returned.
->>>>>>> 245e8c05
     /// The returned pointer is const, which means that you can't
     /// modify the texture when you retrieve it with this function.
     ///
