////////////////////////////////////////////////////////////
//
// SFML - Simple and Fast Multimedia Library
// Copyright (C) 2007-2021 Laurent Gomila (laurent@sfml-dev.org)
//
// This software is provided 'as-is', without any express or implied warranty.
// In no event will the authors be held liable for any damages arising from the use of this software.
//
// Permission is granted to anyone to use this software for any purpose,
// including commercial applications, and to alter it and redistribute it freely,
// subject to the following restrictions:
//
// 1. The origin of this software must not be misrepresented;
//    you must not claim that you wrote the original software.
//    If you use this software in a product, an acknowledgment
//    in the product documentation would be appreciated but is not required.
//
// 2. Altered source versions must be plainly marked as such,
//    and must not be misrepresented as being the original software.
//
// 3. This notice may not be removed or altered from any source distribution.
//
////////////////////////////////////////////////////////////

#ifndef SFML_TEXT_HPP
#define SFML_TEXT_HPP

////////////////////////////////////////////////////////////
// Headers
////////////////////////////////////////////////////////////
#include <SFML/Graphics/Export.hpp>
#include <SFML/Graphics/Drawable.hpp>
#include <SFML/Graphics/Transformable.hpp>
#include <SFML/Graphics/Font.hpp>
#include <SFML/Graphics/Rect.hpp>
#include <SFML/Graphics/VertexArray.hpp>
#include <SFML/System/String.hpp>
#include <string>
#include <vector>


namespace sf
{
////////////////////////////////////////////////////////////
/// \brief Graphical text that can be drawn to a render target
///
////////////////////////////////////////////////////////////
class SFML_GRAPHICS_API Text : public Drawable, public Transformable
{
public:

    ////////////////////////////////////////////////////////////
    /// \brief Enumeration of the string drawing styles
    ///
    ////////////////////////////////////////////////////////////
    enum Style
    {
        Regular       = 0,      //!< Regular characters, no style
        Bold          = 1 << 0, //!< Bold characters
        Italic        = 1 << 1, //!< Italic characters
        Underlined    = 1 << 2, //!< Underlined characters
        StrikeThrough = 1 << 3  //!< Strike through characters
    };

    ////////////////////////////////////////////////////////////
    /// \brief Default constructor
    ///
    /// Creates an empty text.
    ///
    ////////////////////////////////////////////////////////////
    Text();

    ////////////////////////////////////////////////////////////
    /// \brief Construct the text from a string, font and size
    ///
    /// Note that if the used font is a bitmap font, it is not
    /// scalable, thus not all requested sizes will be available
    /// to use. This needs to be taken into consideration when
    /// setting the character size. If you need to display text
    /// of a certain size, make sure the corresponding bitmap
    /// font that supports that size is used.
    ///
    /// \param string         Text assigned to the string
    /// \param font           Font used to draw the string
    /// \param characterSize  Base size of characters, in pixels
    ///
    ////////////////////////////////////////////////////////////
    Text(const String& string, const Font& font, unsigned int characterSize = 30);

    ////////////////////////////////////////////////////////////
    /// \brief Set the text's string
    ///
    /// The \a string argument is a sf::String, which can
    /// automatically be constructed from standard string types.
    /// So, the following calls are all valid:
    /// \code
    /// text.setString("hello");
    /// text.setString(L"hello");
    /// text.setString(std::string("hello"));
    /// text.setString(std::wstring(L"hello"));
    /// \endcode
    /// A text's string is empty by default.
    ///
    /// \param string New string
    ///
    /// \see getString
    ///
    ////////////////////////////////////////////////////////////
    void setString(const String& string);

    ////////////////////////////////////////////////////////////
    /// \brief Set the text's font
    ///
    /// The \a font argument refers to a font that must
    /// exist as long as the text uses it. Indeed, the text
    /// doesn't store its own copy of the font, but rather keeps
    /// a pointer to the one that you passed to this function.
    /// If the font is destroyed and the text tries to
    /// use it, the behavior is undefined.
    ///
    /// \param font New font
    ///
    /// \see getFont
    ///
    ////////////////////////////////////////////////////////////
    void setFont(const Font& font);

    ////////////////////////////////////////////////////////////
    /// \brief Set the character size
    ///
    /// The default size is 30.
    ///
    /// Note that if the used font is a bitmap font, it is not
    /// scalable, thus not all requested sizes will be available
    /// to use. This needs to be taken into consideration when
    /// setting the character size. If you need to display text
    /// of a certain size, make sure the corresponding bitmap
    /// font that supports that size is used.
    ///
    /// \param size New character size, in pixels
    ///
    /// \see getCharacterSize
    ///
    ////////////////////////////////////////////////////////////
    void setCharacterSize(unsigned int size);

    ////////////////////////////////////////////////////////////
    /// \brief Set the line spacing factor
    ///
    /// The default spacing between lines is defined by the font.
    /// This method enables you to set a factor for the spacing
    /// between lines. By default the line spacing factor is 1.
    ///
    /// \param spacingFactor New line spacing factor
    ///
    /// \see getLineSpacing
    ///
    ////////////////////////////////////////////////////////////
    void setLineSpacing(float spacingFactor);

    ////////////////////////////////////////////////////////////
    /// \brief Set the letter spacing factor
    ///
    /// The default spacing between letters is defined by the font.
    /// This factor doesn't directly apply to the existing
    /// spacing between each character, it rather adds a fixed
    /// space between them which is calculated from the font
    /// metrics and the character size.
    /// Note that factors below 1 (including negative numbers) bring
    /// characters closer to each other.
    /// By default the letter spacing factor is 1.
    ///
    /// \param spacingFactor New letter spacing factor
    ///
    /// \see getLetterSpacing
    ///
    ////////////////////////////////////////////////////////////
    void setLetterSpacing(float spacingFactor);

    ////////////////////////////////////////////////////////////
    /// \brief Set the text's style
    ///
    /// You can pass a combination of one or more styles, for
    /// example sf::Text::Bold | sf::Text::Italic.
    /// The default style is sf::Text::Regular.
    ///
    /// \param style New style
    ///
    /// \see getStyle
    ///
    ////////////////////////////////////////////////////////////
    void setStyle(Uint32 style);

    ////////////////////////////////////////////////////////////
    /// \brief Set the fill color of the text
    ///
    /// By default, the text's fill color is opaque white.
    /// Setting the fill color to a transparent color with an outline
    /// will cause the outline to be displayed in the fill area of the text.
    ///
    /// \param color New fill color of the text
    ///
    /// \see getFillColor
    ///
    ////////////////////////////////////////////////////////////
    void setFillColor(const Color& color);

    ////////////////////////////////////////////////////////////
    /// \brief Set the outline color of the text
    ///
    /// By default, the text's outline color is opaque black.
    ///
    /// \param color New outline color of the text
    ///
    /// \see getOutlineColor
    ///
    ////////////////////////////////////////////////////////////
    void setOutlineColor(const Color& color);

    ////////////////////////////////////////////////////////////
    /// \brief Set the thickness of the text's outline
    ///
    /// By default, the outline thickness is 0.
    ///
    /// Be aware that using a negative value for the outline
    /// thickness will cause distorted rendering.
    ///
    /// \param thickness New outline thickness, in pixels
    ///
    /// \see getOutlineThickness
    ///
    ////////////////////////////////////////////////////////////
    void setOutlineThickness(float thickness);

    ////////////////////////////////////////////////////////////
    /// \brief Get the text's string
    ///
    /// The returned string is a sf::String, which can automatically
    /// be converted to standard string types. So, the following
    /// lines of code are all valid:
    /// \code
    /// sf::String   s1 = text.getString();
    /// std::string  s2 = text.getString();
    /// std::wstring s3 = text.getString();
    /// \endcode
    ///
    /// \return Text's string
    ///
    /// \see setString
    ///
    ////////////////////////////////////////////////////////////
    const String& getString() const;

    ////////////////////////////////////////////////////////////
    /// \brief Get the text's font
    ///
<<<<<<< HEAD
    /// If the text has no font attached, a `nullptr` pointer is returned.
=======
    /// If the text has no font attached, a null pointer is returned.
>>>>>>> 245e8c05
    /// The returned pointer is const, which means that you
    /// cannot modify the font when you get it from this function.
    ///
    /// \return Pointer to the text's font
    ///
    /// \see setFont
    ///
    ////////////////////////////////////////////////////////////
    const Font* getFont() const;

    ////////////////////////////////////////////////////////////
    /// \brief Get the character size
    ///
    /// \return Size of the characters, in pixels
    ///
    /// \see setCharacterSize
    ///
    ////////////////////////////////////////////////////////////
    unsigned int getCharacterSize() const;

    ////////////////////////////////////////////////////////////
    /// \brief Get the size of the letter spacing factor
    ///
    /// \return Size of the letter spacing factor
    ///
    /// \see setLetterSpacing
    ///
    ////////////////////////////////////////////////////////////
    float getLetterSpacing() const;

    ////////////////////////////////////////////////////////////
    /// \brief Get the size of the line spacing factor
    ///
    /// \return Size of the line spacing factor
    ///
    /// \see setLineSpacing
    ///
    ////////////////////////////////////////////////////////////
    float getLineSpacing() const;

    ////////////////////////////////////////////////////////////
    /// \brief Get the text's style
    ///
    /// \return Text's style
    ///
    /// \see setStyle
    ///
    ////////////////////////////////////////////////////////////
    Uint32 getStyle() const;

    ////////////////////////////////////////////////////////////
    /// \brief Get the fill color of the text
    ///
    /// \return Fill color of the text
    ///
    /// \see setFillColor
    ///
    ////////////////////////////////////////////////////////////
    const Color& getFillColor() const;

    ////////////////////////////////////////////////////////////
    /// \brief Get the outline color of the text
    ///
    /// \return Outline color of the text
    ///
    /// \see setOutlineColor
    ///
    ////////////////////////////////////////////////////////////
    const Color& getOutlineColor() const;

    ////////////////////////////////////////////////////////////
    /// \brief Get the outline thickness of the text
    ///
    /// \return Outline thickness of the text, in pixels
    ///
    /// \see setOutlineThickness
    ///
    ////////////////////////////////////////////////////////////
    float getOutlineThickness() const;

    ////////////////////////////////////////////////////////////
    /// \brief Return the position of the \a index-th character
    ///
    /// This function computes the visual position of a character
    /// from its index in the string. The returned position is
    /// in global coordinates (translation, rotation, scale and
    /// origin are applied).
    /// If \a index is out of range, the position of the end of
    /// the string is returned.
    ///
    /// \param index Index of the character
    ///
    /// \return Position of the character
    ///
    ////////////////////////////////////////////////////////////
    Vector2f findCharacterPos(std::size_t index) const;

    ////////////////////////////////////////////////////////////
    /// \brief Get the local bounding rectangle of the entity
    ///
    /// The returned rectangle is in local coordinates, which means
    /// that it ignores the transformations (translation, rotation,
    /// scale, ...) that are applied to the entity.
    /// In other words, this function returns the bounds of the
    /// entity in the entity's coordinate system.
    ///
    /// \return Local bounding rectangle of the entity
    ///
    ////////////////////////////////////////////////////////////
    FloatRect getLocalBounds() const;

    ////////////////////////////////////////////////////////////
    /// \brief Get the global bounding rectangle of the entity
    ///
    /// The returned rectangle is in global coordinates, which means
    /// that it takes into account the transformations (translation,
    /// rotation, scale, ...) that are applied to the entity.
    /// In other words, this function returns the bounds of the
    /// text in the global 2D world's coordinate system.
    ///
    /// \return Global bounding rectangle of the entity
    ///
    ////////////////////////////////////////////////////////////
    FloatRect getGlobalBounds() const;

private:

    ////////////////////////////////////////////////////////////
    /// \brief Draw the text to a render target
    ///
    /// \param target Render target to draw to
    /// \param states Current render states
    ///
    ////////////////////////////////////////////////////////////
    virtual void draw(RenderTarget& target, RenderStates states) const;

    ////////////////////////////////////////////////////////////
    /// \brief Make sure the text's geometry is updated
    ///
    /// All the attributes related to rendering are cached, such
    /// that the geometry is only updated when necessary.
    ///
    ////////////////////////////////////////////////////////////
    void ensureGeometryUpdate() const;

    ////////////////////////////////////////////////////////////
    // Member data
    ////////////////////////////////////////////////////////////
    String              m_string;              //!< String to display
    const Font*         m_font;                //!< Font used to display the string
    unsigned int        m_characterSize;       //!< Base size of characters, in pixels
    float               m_letterSpacingFactor; //!< Spacing factor between letters
    float               m_lineSpacingFactor;   //!< Spacing factor between lines
    Uint32              m_style;               //!< Text style (see Style enum)
    Color               m_fillColor;           //!< Text fill color
    Color               m_outlineColor;        //!< Text outline color
    float               m_outlineThickness;    //!< Thickness of the text's outline
    mutable VertexArray m_vertices;            //!< Vertex array containing the fill geometry
    mutable VertexArray m_outlineVertices;     //!< Vertex array containing the outline geometry
    mutable FloatRect   m_bounds;              //!< Bounding rectangle of the text (in local coordinates)
    mutable bool        m_geometryNeedUpdate;  //!< Does the geometry need to be recomputed?
    mutable Uint64      m_fontTextureId;       //!< The font texture id
};

} // namespace sf


#endif // SFML_TEXT_HPP


////////////////////////////////////////////////////////////
/// \class sf::Text
/// \ingroup graphics
///
/// sf::Text is a drawable class that allows to easily display
/// some text with custom style and color on a render target.
///
/// It inherits all the functions from sf::Transformable:
/// position, rotation, scale, origin. It also adds text-specific
/// properties such as the font to use, the character size,
/// the font style (bold, italic, underlined and strike through), the
/// text color, the outline thickness, the outline color, the character
/// spacing, the line spacing and the text to display of course.
/// It also provides convenience functions to calculate the
/// graphical size of the text, or to get the global position
/// of a given character.
///
/// sf::Text works in combination with the sf::Font class, which
/// loads and provides the glyphs (visual characters) of a given font.
///
/// The separation of sf::Font and sf::Text allows more flexibility
/// and better performances: indeed a sf::Font is a heavy resource,
/// and any operation on it is slow (often too slow for real-time
/// applications). On the other side, a sf::Text is a lightweight
/// object which can combine the glyphs data and metrics of a sf::Font
/// to display any text on a render target.
///
/// It is important to note that the sf::Text instance doesn't
/// copy the font that it uses, it only keeps a reference to it.
/// Thus, a sf::Font must not be destructed while it is
/// used by a sf::Text (i.e. never write a function that
/// uses a local sf::Font instance for creating a text).
///
/// See also the note on coordinates and undistorted rendering in sf::Transformable.
///
/// Usage example:
/// \code
/// // Declare and load a font
/// sf::Font font;
/// font.loadFromFile("arial.ttf");
///
/// // Create a text
/// sf::Text text("hello", font);
/// text.setCharacterSize(30);
/// text.setStyle(sf::Text::Bold);
/// text.setFillColor(sf::Color::Red);
///
/// // Draw it
/// window.draw(text);
/// \endcode
///
/// \see sf::Font, sf::Transformable
///
////////////////////////////////////////////////////////////<|MERGE_RESOLUTION|>--- conflicted
+++ resolved
@@ -254,11 +254,7 @@
     ////////////////////////////////////////////////////////////
     /// \brief Get the text's font
     ///
-<<<<<<< HEAD
-    /// If the text has no font attached, a `nullptr` pointer is returned.
-=======
     /// If the text has no font attached, a null pointer is returned.
->>>>>>> 245e8c05
     /// The returned pointer is const, which means that you
     /// cannot modify the font when you get it from this function.
     ///
