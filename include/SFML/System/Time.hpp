--- conflicted
+++ resolved
@@ -57,11 +57,7 @@
     /// \see asMilliseconds, asMicroseconds
     ///
     ////////////////////////////////////////////////////////////
-<<<<<<< HEAD
-    [[nodiscard]] float asSeconds() const;
-=======
     constexpr float asSeconds() const;
->>>>>>> 5ba65805
 
     ////////////////////////////////////////////////////////////
     /// \brief Return the time value as a number of milliseconds
@@ -71,11 +67,7 @@
     /// \see asSeconds, asMicroseconds
     ///
     ////////////////////////////////////////////////////////////
-<<<<<<< HEAD
-    [[nodiscard]] Int32 asMilliseconds() const;
-=======
     constexpr Int32 asMilliseconds() const;
->>>>>>> 5ba65805
 
     ////////////////////////////////////////////////////////////
     /// \brief Return the time value as a number of microseconds
@@ -85,11 +77,7 @@
     /// \see asSeconds, asMilliseconds
     ///
     ////////////////////////////////////////////////////////////
-<<<<<<< HEAD
-    [[nodiscard]] Int64 asMicroseconds() const;
-=======
     constexpr Int64 asMicroseconds() const;
->>>>>>> 5ba65805
 
     ////////////////////////////////////////////////////////////
     // Static member data
