////////////////////////////////////////////////////////////
//
// SFML - Simple and Fast Multimedia Library
// Copyright (C) 2007-2021 Laurent Gomila (laurent@sfml-dev.org)
//
// This software is provided 'as-is', without any express or implied warranty.
// In no event will the authors be held liable for any damages arising from the use of this software.
//
// Permission is granted to anyone to use this software for any purpose,
// including commercial applications, and to alter it and redistribute it freely,
// subject to the following restrictions:
//
// 1. The origin of this software must not be misrepresented;
//    you must not claim that you wrote the original software.
//    If you use this software in a product, an acknowledgment
//    in the product documentation would be appreciated but is not required.
//
// 2. Altered source versions must be plainly marked as such,
//    and must not be misrepresented as being the original software.
//
// 3. This notice may not be removed or altered from any source distribution.
//
////////////////////////////////////////////////////////////

#ifndef SFML_CONTEXT_HPP
#define SFML_CONTEXT_HPP

////////////////////////////////////////////////////////////
// Headers
////////////////////////////////////////////////////////////
#include <SFML/Window/Export.hpp>
#include <SFML/Window/GlResource.hpp>
#include <SFML/Window/ContextSettings.hpp>


namespace sf
{
namespace priv
{
    class GlContext;
}

typedef void (*GlFunctionPointer)();

////////////////////////////////////////////////////////////
/// \brief Class holding a valid drawing context
///
////////////////////////////////////////////////////////////
class SFML_WINDOW_API Context : GlResource
{
public:

    ////////////////////////////////////////////////////////////
    /// \brief Default constructor
    ///
    /// The constructor creates and activates the context
    ///
    ////////////////////////////////////////////////////////////
    Context();

    ////////////////////////////////////////////////////////////
    /// \brief Destructor
    ///
    /// The destructor deactivates and destroys the context
    ///
    ////////////////////////////////////////////////////////////
    ~Context();

    ////////////////////////////////////////////////////////////
    /// Prevent copies.
    ///
    ////////////////////////////////////////////////////////////
    Context(const Context&) = delete;
    Context& operator=(const Context&) = delete;

    ////////////////////////////////////////////////////////////
    /// \brief Activate or deactivate explicitly the context
    ///
    /// \param active True to activate, false to deactivate
    ///
    /// \return True on success, false on failure
    ///
    ////////////////////////////////////////////////////////////
    bool setActive(bool active);

    ////////////////////////////////////////////////////////////
    /// \brief Get the settings of the context
    ///
    /// Note that these settings may be different than the ones
    /// passed to the constructor; they are indeed adjusted if the
    /// original settings are not directly supported by the system.
    ///
    /// \return Structure containing the settings
    ///
    ////////////////////////////////////////////////////////////
    const ContextSettings& getSettings() const;

    ////////////////////////////////////////////////////////////
    /// \brief Check whether a given OpenGL extension is available
    ///
    /// \param name Name of the extension to check for
    ///
    /// \return True if available, false if unavailable
    ///
    ////////////////////////////////////////////////////////////
    static bool isExtensionAvailable(const char* name);

    ////////////////////////////////////////////////////////////
    /// \brief Get the address of an OpenGL function
    ///
    /// \param name Name of the function to get the address of
    ///
    /// \return Address of the OpenGL function, 0 on failure
    ///
    ////////////////////////////////////////////////////////////
    static GlFunctionPointer getFunction(const char* name);

    ////////////////////////////////////////////////////////////
    /// \brief Get the currently active context
    ///
    /// This function will only return sf::Context objects.
    /// Contexts created e.g. by RenderTargets or for internal
    /// use will not be returned by this function.
    ///
<<<<<<< HEAD
    /// \return The currently active context or `nullptr` if none is active
=======
    /// \return The currently active context or a null pointer if none is active
>>>>>>> 245e8c05
    ///
    ////////////////////////////////////////////////////////////
    static const Context* getActiveContext();

    ////////////////////////////////////////////////////////////
    /// \brief Get the currently active context's ID
    ///
    /// The context ID is used to identify contexts when
    /// managing unshareable OpenGL resources.
    ///
    /// \return The active context's ID or 0 if no context is currently active
    ///
    ////////////////////////////////////////////////////////////
    static Uint64 getActiveContextId();

    ////////////////////////////////////////////////////////////
    /// \brief Construct a in-memory context
    ///
    /// This constructor is for internal use, you don't need
    /// to bother with it.
    ///
    /// \param settings Creation parameters
    /// \param width    Back buffer width
    /// \param height   Back buffer height
    ///
    ////////////////////////////////////////////////////////////
    Context(const ContextSettings& settings, unsigned int width, unsigned int height);

private:

    ////////////////////////////////////////////////////////////
    // Member data
    ////////////////////////////////////////////////////////////
    priv::GlContext* m_context; //!< Internal OpenGL context
};

} // namespace sf


#endif // SFML_CONTEXT_HPP

////////////////////////////////////////////////////////////
/// \class sf::Context
/// \ingroup window
///
/// If you need to make OpenGL calls without having an
/// active window (like in a thread), you can use an
/// instance of this class to get a valid context.
///
/// Having a valid context is necessary for *every* OpenGL call.
///
/// Note that a context is only active in its current thread,
/// if you create a new thread it will have no valid context
/// by default.
///
/// To use a sf::Context instance, just construct it and let it
/// live as long as you need a valid context. No explicit activation
/// is needed, all it has to do is to exist. Its destructor
/// will take care of deactivating and freeing all the attached
/// resources.
///
/// Usage example:
/// \code
/// void threadFunction(void*)
/// {
///    sf::Context context;
///    // from now on, you have a valid context
///
///    // you can make OpenGL calls
///    glClear(GL_DEPTH_BUFFER_BIT);
/// }
/// // the context is automatically deactivated and destroyed
/// // by the sf::Context destructor
/// \endcode
///
////////////////////////////////////////////////////////////<|MERGE_RESOLUTION|>--- conflicted
+++ resolved
@@ -122,11 +122,7 @@
     /// Contexts created e.g. by RenderTargets or for internal
     /// use will not be returned by this function.
     ///
-<<<<<<< HEAD
-    /// \return The currently active context or `nullptr` if none is active
-=======
     /// \return The currently active context or a null pointer if none is active
->>>>>>> 245e8c05
     ///
     ////////////////////////////////////////////////////////////
     static const Context* getActiveContext();
