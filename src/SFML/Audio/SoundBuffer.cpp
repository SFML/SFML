--- conflicted
+++ resolved
@@ -1,298 +1,282 @@
-////////////////////////////////////////////////////////////
-//
-// SFML - Simple and Fast Multimedia Library
-// Copyright (C) 2007-2009 Laurent Gomila (laurent.gom@gmail.com)
-//
-// This software is provided 'as-is', without any express or implied warranty.
-// In no event will the authors be held liable for any damages arising from the use of this software.
-//
-// Permission is granted to anyone to use this software for any purpose,
-// including commercial applications, and to alter it and redistribute it freely,
-// subject to the following restrictions:
-//
-// 1. The origin of this software must not be misrepresented;
-//    you must not claim that you wrote the original software.
-//    If you use this software in a product, an acknowledgment
-//    in the product documentation would be appreciated but is not required.
-//
-// 2. Altered source versions must be plainly marked as such,
-//    and must not be misrepresented as being the original software.
-//
-// 3. This notice may not be removed or altered from any source distribution.
-//
-////////////////////////////////////////////////////////////
-
-////////////////////////////////////////////////////////////
-// Headers
-////////////////////////////////////////////////////////////
-#include <SFML/Audio/SoundBuffer.hpp>
-#include <SFML/Audio/SoundFile.hpp>
-#include <SFML/Audio/Sound.hpp>
-#include <SFML/Audio/AudioDevice.hpp>
-#include <SFML/Audio/ALCheck.hpp>
-#include <iostream>
-#include <memory>
-
-
-namespace sf
-{
-////////////////////////////////////////////////////////////
-SoundBuffer::SoundBuffer() :
-myBuffer  (0),
-myDuration(0.f)
-{
-    priv::EnsureALInit();
-
-    // Create the buffer
-    ALCheck(alGenBuffers(1, &myBuffer));
-}
-
-
-////////////////////////////////////////////////////////////
-SoundBuffer::SoundBuffer(const SoundBuffer& copy) :
-Resource<SoundBuffer>(copy),
-myBuffer             (0),
-<<<<<<< HEAD
-mySamples            (copy.mySamples),
-myDuration           (copy.myDuration)
-=======
-mySamples            (Copy.mySamples),
-myDuration           (Copy.myDuration),
-mySounds             () // don't copy the attached sounds
->>>>>>> 3247f441
-{
-    // Create the buffer
-    ALCheck(alGenBuffers(1, &myBuffer));
-
-    // Update the internal buffer with the new samples
-    Update(copy.GetChannelsCount(), copy.GetSampleRate());
-}
-
-
-////////////////////////////////////////////////////////////
-SoundBuffer::~SoundBuffer()
-{
-    // First detach the buffer from the sounds that use it (to avoid OpenAL errors)
-    for (SoundList::const_iterator it = mySounds.begin(); it != mySounds.end(); ++it)
-        (*it)->ResetBuffer();
-
-    // Destroy the buffer
-    if (myBuffer)
-        ALCheck(alDeleteBuffers(1, &myBuffer));
-}
-
-
-////////////////////////////////////////////////////////////
-bool SoundBuffer::LoadFromFile(const std::string& filename)
-{
-    // Open the sound file
-    priv::SoundFile file;
-    if (file.OpenRead(filename))
-    {
-        // Get the sound parameters
-        std::size_t  nbSamples     = file.GetSamplesCount();
-        unsigned int channelsCount = file.GetChannelsCount();
-        unsigned int sampleRate    = file.GetSampleRate();
-
-        // Read the samples from the opened file
-        mySamples.resize(nbSamples);
-        if (file.Read(&mySamples[0], nbSamples) == nbSamples)
-        {
-            // Update the internal buffer with the new samples
-            return Update(channelsCount, sampleRate);
-        }
-        else
-        {
-            return false;
-        }
-    }
-    else
-    {
-        return false;
-    }
-}
-
-
-////////////////////////////////////////////////////////////
-bool SoundBuffer::LoadFromMemory(const char* data, std::size_t sizeInBytes)
-{
-    // Open the sound file
-    priv::SoundFile file;
-    if (file.OpenRead(data, sizeInBytes))
-    {
-        // Get the sound parameters
-        std::size_t  nbSamples     = file.GetSamplesCount();
-        unsigned int channelsCount = file.GetChannelsCount();
-        unsigned int sampleRate    = file.GetSampleRate();
-
-        // Read the samples from the opened file
-        mySamples.resize(nbSamples);
-        if (file.Read(&mySamples[0], nbSamples) == nbSamples)
-        {
-            // Update the internal buffer with the new samples
-            return Update(channelsCount, sampleRate);
-        }
-        else
-        {
-            return false;
-        }
-    }
-    else
-    {
-        return false;
-    }
-}
-
-
-////////////////////////////////////////////////////////////
-bool SoundBuffer::LoadFromSamples(const Int16* samples, std::size_t samplesCount, unsigned int channelsCount, unsigned int sampleRate)
-{
-    if (samples && samplesCount && channelsCount && sampleRate)
-    {
-        // Copy the new audio samples
-        mySamples.assign(samples, samples + samplesCount);
-
-        // Update the internal buffer with the new samples
-        return Update(channelsCount, sampleRate);
-    }
-    else
-    {
-        // Error...
-        std::cerr << "Failed to load sound buffer from memory ("
-                  << "Samples : "        << samples       << ", "
-                  << "Samples count : "  << samplesCount  << ", "
-                  << "Channels count : " << channelsCount << ", "
-                  << "Sample rate : "    << sampleRate    << ")"
-                  << std::endl;
-
-        return false;
-    }
-}
-
-
-////////////////////////////////////////////////////////////
-bool SoundBuffer::SaveToFile(const std::string& filename) const
-{
-    // Create the sound file in write mode
-    priv::SoundFile file;
-    if (file.OpenWrite(filename, GetChannelsCount(), GetSampleRate()))
-    {
-        // Write the samples to the opened file
-        file.Write(&mySamples[0], mySamples.size());
-
-        return true;
-    }
-    else
-    {
-        return false;
-    }
-}
-
-
-////////////////////////////////////////////////////////////
-const Int16* SoundBuffer::GetSamples() const
-{
-    return mySamples.empty() ? NULL : &mySamples[0];
-}
-
-
-////////////////////////////////////////////////////////////
-std::size_t SoundBuffer::GetSamplesCount() const
-{
-    return mySamples.size();
-}
-
-
-////////////////////////////////////////////////////////////
-unsigned int SoundBuffer::GetSampleRate() const
-{
-    ALint sampleRate;
-    ALCheck(alGetBufferi(myBuffer, AL_FREQUENCY, &sampleRate));
-
-    return sampleRate;
-}
-
-
-////////////////////////////////////////////////////////////
-unsigned int SoundBuffer::GetChannelsCount() const
-{
-    ALint channelsCount;
-    ALCheck(alGetBufferi(myBuffer, AL_CHANNELS, &channelsCount));
-
-    return channelsCount;
-}
-
-
-////////////////////////////////////////////////////////////
-float SoundBuffer::GetDuration() const
-{
-    return myDuration;
-}
-
-
-////////////////////////////////////////////////////////////
-SoundBuffer& SoundBuffer::operator =(const SoundBuffer& other)
-{
-    SoundBuffer temp(other);
-
-<<<<<<< HEAD
-    mySamples.swap(temp.mySamples);
-    std::swap(myBuffer,   temp.myBuffer);
-    std::swap(myDuration, temp.myDuration);
-=======
-    std::swap(mySamples,  Temp.mySamples);
-    std::swap(myBuffer,   Temp.myBuffer);
-    std::swap(myDuration, Temp.myDuration);
-    std::swap(mySounds,   Temp.mySounds); // swap sounds too, so that they are detached when Temp is destroyed
->>>>>>> 3247f441
-
-    return *this;
-}
-
-
-////////////////////////////////////////////////////////////
-bool SoundBuffer::Update(unsigned int channelsCount, unsigned int sampleRate)
-{
-    // Check parameters
-    if (!channelsCount || !sampleRate || mySamples.empty())
-        return false;
-
-    // Find the good format according to the number of channels
-    ALenum format = priv::AudioDevice::GetFormatFromChannelsCount(channelsCount);
-
-    // Check if the format is valid
-    if (format == 0)
-    {
-        std::cerr << "Unsupported number of channels (" << channelsCount << ")" << std::endl;
-        return false;
-    }
-
-    // Fill the buffer
-    ALsizei size = static_cast<ALsizei>(mySamples.size()) * sizeof(Int16);
-    ALCheck(alBufferData(myBuffer, format, &mySamples[0], size, sampleRate));
-
-    // Compute the duration
-    myDuration = static_cast<float>(mySamples.size()) / sampleRate / channelsCount;
-
-    return true;
-}
-
-
-////////////////////////////////////////////////////////////
-/// Add a sound to the list of sounds that use this buffer
-////////////////////////////////////////////////////////////
-void SoundBuffer::AttachSound(Sound* Instance) const
-{
-    mySounds.insert(Instance);
-}
-
-
-////////////////////////////////////////////////////////////
-/// Remove a sound from the list of sounds that use this buffer
-////////////////////////////////////////////////////////////
-void SoundBuffer::DetachSound(Sound* Instance) const
-{
-    mySounds.erase(Instance);
-}
-
-} // namespace sf
+////////////////////////////////////////////////////////////
+//
+// SFML - Simple and Fast Multimedia Library
+// Copyright (C) 2007-2009 Laurent Gomila (laurent.gom@gmail.com)
+//
+// This software is provided 'as-is', without any express or implied warranty.
+// In no event will the authors be held liable for any damages arising from the use of this software.
+//
+// Permission is granted to anyone to use this software for any purpose,
+// including commercial applications, and to alter it and redistribute it freely,
+// subject to the following restrictions:
+//
+// 1. The origin of this software must not be misrepresented;
+//    you must not claim that you wrote the original software.
+//    If you use this software in a product, an acknowledgment
+//    in the product documentation would be appreciated but is not required.
+//
+// 2. Altered source versions must be plainly marked as such,
+//    and must not be misrepresented as being the original software.
+//
+// 3. This notice may not be removed or altered from any source distribution.
+//
+////////////////////////////////////////////////////////////
+
+////////////////////////////////////////////////////////////
+// Headers
+////////////////////////////////////////////////////////////
+#include <SFML/Audio/SoundBuffer.hpp>
+#include <SFML/Audio/SoundFile.hpp>
+#include <SFML/Audio/Sound.hpp>
+#include <SFML/Audio/AudioDevice.hpp>
+#include <SFML/Audio/ALCheck.hpp>
+#include <iostream>
+#include <memory>
+
+
+namespace sf
+{
+////////////////////////////////////////////////////////////
+SoundBuffer::SoundBuffer() :
+myBuffer  (0),
+myDuration(0.f)
+{
+    priv::EnsureALInit();
+
+    // Create the buffer
+    ALCheck(alGenBuffers(1, &myBuffer));
+}
+
+
+////////////////////////////////////////////////////////////
+SoundBuffer::SoundBuffer(const SoundBuffer& copy) :
+myBuffer  (0),
+mySamples (copy.mySamples),
+myDuration(copy.myDuration),
+mySounds  () // don't copy the attached sounds
+{
+    // Create the buffer
+    ALCheck(alGenBuffers(1, &myBuffer));
+
+    // Update the internal buffer with the new samples
+    Update(copy.GetChannelsCount(), copy.GetSampleRate());
+}
+
+
+////////////////////////////////////////////////////////////
+SoundBuffer::~SoundBuffer()
+{
+    // First detach the buffer from the sounds that use it (to avoid OpenAL errors)
+    for (SoundList::const_iterator it = mySounds.begin(); it != mySounds.end(); ++it)
+        (*it)->ResetBuffer();
+
+    // Destroy the buffer
+    if (myBuffer)
+        ALCheck(alDeleteBuffers(1, &myBuffer));
+}
+
+
+////////////////////////////////////////////////////////////
+bool SoundBuffer::LoadFromFile(const std::string& filename)
+{
+    // Open the sound file
+    priv::SoundFile file;
+    if (file.OpenRead(filename))
+    {
+        // Get the sound parameters
+        std::size_t  nbSamples     = file.GetSamplesCount();
+        unsigned int channelsCount = file.GetChannelsCount();
+        unsigned int sampleRate    = file.GetSampleRate();
+
+        // Read the samples from the opened file
+        mySamples.resize(nbSamples);
+        if (file.Read(&mySamples[0], nbSamples) == nbSamples)
+        {
+            // Update the internal buffer with the new samples
+            return Update(channelsCount, sampleRate);
+        }
+        else
+        {
+            return false;
+        }
+    }
+    else
+    {
+        return false;
+    }
+}
+
+
+////////////////////////////////////////////////////////////
+bool SoundBuffer::LoadFromMemory(const char* data, std::size_t sizeInBytes)
+{
+    // Open the sound file
+    priv::SoundFile file;
+    if (file.OpenRead(data, sizeInBytes))
+    {
+        // Get the sound parameters
+        std::size_t  nbSamples     = file.GetSamplesCount();
+        unsigned int channelsCount = file.GetChannelsCount();
+        unsigned int sampleRate    = file.GetSampleRate();
+
+        // Read the samples from the opened file
+        mySamples.resize(nbSamples);
+        if (file.Read(&mySamples[0], nbSamples) == nbSamples)
+        {
+            // Update the internal buffer with the new samples
+            return Update(channelsCount, sampleRate);
+        }
+        else
+        {
+            return false;
+        }
+    }
+    else
+    {
+        return false;
+    }
+}
+
+
+////////////////////////////////////////////////////////////
+bool SoundBuffer::LoadFromSamples(const Int16* samples, std::size_t samplesCount, unsigned int channelsCount, unsigned int sampleRate)
+{
+    if (samples && samplesCount && channelsCount && sampleRate)
+    {
+        // Copy the new audio samples
+        mySamples.assign(samples, samples + samplesCount);
+
+        // Update the internal buffer with the new samples
+        return Update(channelsCount, sampleRate);
+    }
+    else
+    {
+        // Error...
+        std::cerr << "Failed to load sound buffer from memory ("
+                  << "Samples : "        << samples       << ", "
+                  << "Samples count : "  << samplesCount  << ", "
+                  << "Channels count : " << channelsCount << ", "
+                  << "Sample rate : "    << sampleRate    << ")"
+                  << std::endl;
+
+        return false;
+    }
+}
+
+
+////////////////////////////////////////////////////////////
+bool SoundBuffer::SaveToFile(const std::string& filename) const
+{
+    // Create the sound file in write mode
+    priv::SoundFile file;
+    if (file.OpenWrite(filename, GetChannelsCount(), GetSampleRate()))
+    {
+        // Write the samples to the opened file
+        file.Write(&mySamples[0], mySamples.size());
+
+        return true;
+    }
+    else
+    {
+        return false;
+    }
+}
+
+
+////////////////////////////////////////////////////////////
+const Int16* SoundBuffer::GetSamples() const
+{
+    return mySamples.empty() ? NULL : &mySamples[0];
+}
+
+
+////////////////////////////////////////////////////////////
+std::size_t SoundBuffer::GetSamplesCount() const
+{
+    return mySamples.size();
+}
+
+
+////////////////////////////////////////////////////////////
+unsigned int SoundBuffer::GetSampleRate() const
+{
+    ALint sampleRate;
+    ALCheck(alGetBufferi(myBuffer, AL_FREQUENCY, &sampleRate));
+
+    return sampleRate;
+}
+
+
+////////////////////////////////////////////////////////////
+unsigned int SoundBuffer::GetChannelsCount() const
+{
+    ALint channelsCount;
+    ALCheck(alGetBufferi(myBuffer, AL_CHANNELS, &channelsCount));
+
+    return channelsCount;
+}
+
+
+////////////////////////////////////////////////////////////
+float SoundBuffer::GetDuration() const
+{
+    return myDuration;
+}
+
+
+////////////////////////////////////////////////////////////
+SoundBuffer& SoundBuffer::operator =(const SoundBuffer& other)
+{
+    SoundBuffer temp(other);
+
+    std::swap(mySamples,  temp.mySamples);
+    std::swap(myBuffer,   temp.myBuffer);
+    std::swap(myDuration, temp.myDuration);
+    std::swap(mySounds,   temp.mySounds); // swap sounds too, so that they are detached when temp is destroyed
+
+    return *this;
+}
+
+
+////////////////////////////////////////////////////////////
+bool SoundBuffer::Update(unsigned int channelsCount, unsigned int sampleRate)
+{
+    // Check parameters
+    if (!channelsCount || !sampleRate || mySamples.empty())
+        return false;
+
+    // Find the good format according to the number of channels
+    ALenum format = priv::AudioDevice::GetFormatFromChannelsCount(channelsCount);
+
+    // Check if the format is valid
+    if (format == 0)
+    {
+        std::cerr << "Unsupported number of channels (" << channelsCount << ")" << std::endl;
+        return false;
+    }
+
+    // Fill the buffer
+    ALsizei size = static_cast<ALsizei>(mySamples.size()) * sizeof(Int16);
+    ALCheck(alBufferData(myBuffer, format, &mySamples[0], size, sampleRate));
+
+    // Compute the duration
+    myDuration = static_cast<float>(mySamples.size()) / sampleRate / channelsCount;
+
+    return true;
+}
+
+
+////////////////////////////////////////////////////////////
+void SoundBuffer::AttachSound(Sound* sound) const
+{
+    mySounds.insert(sound);
+}
+
+
+////////////////////////////////////////////////////////////
+void SoundBuffer::DetachSound(Sound* sound) const
+{
+    mySounds.erase(sound);
+}
+
+} // namespace sf