////////////////////////////////////////////////////////////
//
// SFML - Simple and Fast Multimedia Library
// Copyright (C) 2007-2021 Laurent Gomila (laurent@sfml-dev.org)
//
// This software is provided 'as-is', without any express or implied warranty.
// In no event will the authors be held liable for any damages arising from the use of this software.
//
// Permission is granted to anyone to use this software for any purpose,
// including commercial applications, and to alter it and redistribute it freely,
// subject to the following restrictions:
//
// 1. The origin of this software must not be misrepresented;
//    you must not claim that you wrote the original software.
//    If you use this software in a product, an acknowledgment
//    in the product documentation would be appreciated but is not required.
//
// 2. Altered source versions must be plainly marked as such,
//    and must not be misrepresented as being the original software.
//
// 3. This notice may not be removed or altered from any source distribution.
//
////////////////////////////////////////////////////////////

////////////////////////////////////////////////////////////
// Headers
////////////////////////////////////////////////////////////
#include <SFML/Audio/SoundBuffer.hpp>
#include <SFML/Audio/InputSoundFile.hpp>
#include <SFML/Audio/OutputSoundFile.hpp>
#include <SFML/Audio/Sound.hpp>
#include <SFML/Audio/AudioDevice.hpp>
#include <SFML/Audio/ALCheck.hpp>
#include <SFML/System/Err.hpp>
#include <memory>


namespace sf
{
////////////////////////////////////////////////////////////
SoundBuffer::SoundBuffer() :
m_buffer  (0),
m_duration()
{
    // Create the buffer
    alCheck(alGenBuffers(1, &m_buffer));
}


////////////////////////////////////////////////////////////
SoundBuffer::SoundBuffer(const SoundBuffer& copy) :
m_buffer  (0),
m_samples (copy.m_samples),
m_duration(copy.m_duration),
m_sounds  () // don't copy the attached sounds
{
    // Create the buffer
    alCheck(alGenBuffers(1, &m_buffer));

    // Update the internal buffer with the new samples
    if (!update(copy.getChannelCount(), copy.getSampleRate()))
<<<<<<< HEAD
    {
        err() << "Failed to update copy-constructed sound buffer" << errEndl;
    }
=======
        err() << "Failed to update copy-constructed sound buffer" << std::endl;
>>>>>>> aa348279
}


////////////////////////////////////////////////////////////
SoundBuffer::~SoundBuffer()
{
    // To prevent the iterator from becoming invalid, move the entire buffer to another
    // container. Otherwise calling resetBuffer would result in detachSound being
    // called which removes the sound from the internal list.
    SoundList sounds;
    sounds.swap(m_sounds);

    // Detach the buffer from the sounds that use it (to avoid OpenAL errors)
    for (Sound* soundPtr : sounds)
        soundPtr->resetBuffer();

    // Destroy the buffer
    if (m_buffer)
        alCheck(alDeleteBuffers(1, &m_buffer));
}


////////////////////////////////////////////////////////////
bool SoundBuffer::loadFromFile(const std::string& filename)
{
    InputSoundFile file;
    if (file.openFromFile(filename))
        return initialize(file);
    else
        return false;
}


////////////////////////////////////////////////////////////
bool SoundBuffer::loadFromMemory(const void* data, std::size_t sizeInBytes)
{
    InputSoundFile file;
    if (file.openFromMemory(data, sizeInBytes))
        return initialize(file);
    else
        return false;
}


////////////////////////////////////////////////////////////
bool SoundBuffer::loadFromStream(InputStream& stream)
{
    InputSoundFile file;
    if (file.openFromStream(stream))
        return initialize(file);
    else
        return false;
}


////////////////////////////////////////////////////////////
bool SoundBuffer::loadFromSamples(const Int16* samples, Uint64 sampleCount, unsigned int channelCount, unsigned int sampleRate)
{
    if (samples && sampleCount && channelCount && sampleRate)
    {
        // Copy the new audio samples
        m_samples.assign(samples, samples + sampleCount);

        // Update the internal buffer with the new samples
        return update(channelCount, sampleRate);
    }
    else
    {
        // Error...
        err() << "Failed to load sound buffer from samples ("
              << "array: "      << samples      << ", "
              << "count: "      << sampleCount  << ", "
              << "channels: "   << channelCount << ", "
              << "samplerate: " << sampleRate   << ")"
              << errEndl;

        return false;
    }
}


////////////////////////////////////////////////////////////
bool SoundBuffer::saveToFile(const std::string& filename) const
{
    // Create the sound file in write mode
    OutputSoundFile file;
    if (file.openFromFile(filename, getSampleRate(), getChannelCount()))
    {
        // Write the samples to the opened file
        file.write(m_samples.data(), m_samples.size());

        return true;
    }
    else
    {
        return false;
    }
}


////////////////////////////////////////////////////////////
const Int16* SoundBuffer::getSamples() const
{
    return m_samples.empty() ? nullptr : m_samples.data();
}


////////////////////////////////////////////////////////////
Uint64 SoundBuffer::getSampleCount() const
{
    return m_samples.size();
}


////////////////////////////////////////////////////////////
unsigned int SoundBuffer::getSampleRate() const
{
    ALint sampleRate;
    alCheck(alGetBufferi(m_buffer, AL_FREQUENCY, &sampleRate));

    return static_cast<unsigned int>(sampleRate);
}


////////////////////////////////////////////////////////////
unsigned int SoundBuffer::getChannelCount() const
{
    ALint channelCount;
    alCheck(alGetBufferi(m_buffer, AL_CHANNELS, &channelCount));

    return static_cast<unsigned int>(channelCount);
}


////////////////////////////////////////////////////////////
Time SoundBuffer::getDuration() const
{
    return m_duration;
}


////////////////////////////////////////////////////////////
SoundBuffer& SoundBuffer::operator =(const SoundBuffer& right)
{
    SoundBuffer temp(right);

    std::swap(m_samples,  temp.m_samples);
    std::swap(m_buffer,   temp.m_buffer);
    std::swap(m_duration, temp.m_duration);
    std::swap(m_sounds,   temp.m_sounds); // swap sounds too, so that they are detached when temp is destroyed

    return *this;
}


////////////////////////////////////////////////////////////
bool SoundBuffer::initialize(InputSoundFile& file)
{
    // Retrieve the sound parameters
    Uint64       sampleCount  = file.getSampleCount();
    unsigned int channelCount = file.getChannelCount();
    unsigned int sampleRate   = file.getSampleRate();

    // Read the samples from the provided file
    m_samples.resize(static_cast<std::size_t>(sampleCount));
    if (file.read(m_samples.data(), sampleCount) == sampleCount)
    {
        // Update the internal buffer with the new samples
        return update(channelCount, sampleRate);
    }
    else
    {
        return false;
    }
}


////////////////////////////////////////////////////////////
bool SoundBuffer::update(unsigned int channelCount, unsigned int sampleRate)
{
    // Check parameters
    if (!channelCount || !sampleRate || m_samples.empty())
        return false;

    // Find the good format according to the number of channels
    ALenum format = priv::AudioDevice::getFormatFromChannelCount(channelCount);

    // Check if the format is valid
    if (format == 0)
    {
        err() << "Failed to load sound buffer (unsupported number of channels: " << channelCount << ")" << errEndl;
        return false;
    }

    // First make a copy of the list of sounds so we can reattach later
    SoundList sounds(m_sounds);

    // Detach the buffer from the sounds that use it (to avoid OpenAL errors)
    for (Sound* soundPtr : sounds)
        soundPtr->resetBuffer();

    // Fill the buffer
    auto size = static_cast<ALsizei>(m_samples.size() * sizeof(Int16));
    alCheck(alBufferData(m_buffer, format, m_samples.data(), size, static_cast<ALsizei>(sampleRate)));

    // Compute the duration
    m_duration = seconds(static_cast<float>(m_samples.size()) / static_cast<float>(sampleRate) / static_cast<float>(channelCount));

    // Now reattach the buffer to the sounds that use it
    for (Sound* soundPtr : sounds)
        soundPtr->setBuffer(*this);

    return true;
}


////////////////////////////////////////////////////////////
void SoundBuffer::attachSound(Sound* sound) const
{
    m_sounds.insert(sound);
}


////////////////////////////////////////////////////////////
void SoundBuffer::detachSound(Sound* sound) const
{
    m_sounds.erase(sound);
}

} // namespace sf<|MERGE_RESOLUTION|>--- conflicted
+++ resolved
@@ -59,13 +59,7 @@
 
     // Update the internal buffer with the new samples
     if (!update(copy.getChannelCount(), copy.getSampleRate()))
-<<<<<<< HEAD
-    {
         err() << "Failed to update copy-constructed sound buffer" << errEndl;
-    }
-=======
-        err() << "Failed to update copy-constructed sound buffer" << std::endl;
->>>>>>> aa348279
 }
 
 
