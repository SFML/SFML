--- conflicted
+++ resolved
@@ -111,12 +111,7 @@
         alcCaptureStart(captureDevice);
 
         // Start the capture in a new thread, to avoid blocking the main thread
-<<<<<<< HEAD
-        m_isCapturing = true;
-        m_thread.emplace(&SoundRecorder::record, this);
-=======
         launchCapturingThread();
->>>>>>> ab783bad
 
         return true;
     }
@@ -131,16 +126,7 @@
     // Stop the capturing thread if there is one
     if (m_isCapturing)
     {
-<<<<<<< HEAD
-        m_isCapturing = false;
-
-        if (m_thread.has_value() && m_thread->joinable())
-        {
-            m_thread->join();
-        }
-=======
         awaitCapturingThread();
->>>>>>> ab783bad
 
         // Notify derived class
         onStop();
@@ -193,16 +179,7 @@
     if (m_isCapturing)
     {
         // Stop the capturing thread
-<<<<<<< HEAD
-        m_isCapturing = false;
-
-        if (m_thread.has_value() && m_thread->joinable())
-        {
-            m_thread->join();
-        }
-=======
         awaitCapturingThread();
->>>>>>> ab783bad
 
         // Determine the recording format
         ALCenum format = (m_channelCount == 1) ? AL_FORMAT_MONO16 : AL_FORMAT_STEREO16;
@@ -222,12 +199,7 @@
         alcCaptureStart(captureDevice);
 
         // Start the capture in a new thread, to avoid blocking the main thread
-<<<<<<< HEAD
-        m_isCapturing = true;
-        m_thread.emplace(&SoundRecorder::record, this);
-=======
         launchCapturingThread();
->>>>>>> ab783bad
     }
 
     return true;
