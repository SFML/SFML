////////////////////////////////////////////////////////////
//
// SFML - Simple and Fast Multimedia Library
// Copyright (C) 2007-2021 Laurent Gomila (laurent@sfml-dev.org)
//
// This software is provided 'as-is', without any express or implied warranty.
// In no event will the authors be held liable for any damages arising from the use of this software.
//
// Permission is granted to anyone to use this software for any purpose,
// including commercial applications, and to alter it and redistribute it freely,
// subject to the following restrictions:
//
// 1. The origin of this software must not be misrepresented;
//    you must not claim that you wrote the original software.
//    If you use this software in a product, an acknowledgment
//    in the product documentation would be appreciated but is not required.
//
// 2. Altered source versions must be plainly marked as such,
//    and must not be misrepresented as being the original software.
//
// 3. This notice may not be removed or altered from any source distribution.
//
////////////////////////////////////////////////////////////

////////////////////////////////////////////////////////////
// Headers
////////////////////////////////////////////////////////////
#include <SFML/Graphics/RenderTextureImplFBO.hpp>
#include <SFML/Graphics/Texture.hpp>
#include <SFML/Graphics/GLCheck.hpp>
#include <SFML/System/Err.hpp>
#include <utility>
#include <mutex>
#include <unordered_map>
#include <unordered_set>
#include <set>
#include <mutex>


namespace
{
    // Set to track all active FBO mappings
    // This is used to free active FBOs while their owning
    // RenderTextureImplFBO is still alive
    std::unordered_set<std::unordered_map<sf::Uint64, unsigned int>*> frameBuffers;

    // Set to track all stale FBOs
    // This is used to free stale FBOs after their owning
    // RenderTextureImplFBO has already been destroyed
    // An FBO cannot be destroyed until it's containing context
    // becomes active, so the destruction of the RenderTextureImplFBO
    // has to be decoupled from the destruction of the FBOs themselves
    std::unordered_map<sf::Uint64, unsigned int> staleFrameBuffers;

    // Mutex to protect both active and stale frame buffer sets
    std::recursive_mutex mutex;

    // This function is called either when a RenderTextureImplFBO is
    // destroyed or via contextDestroyCallback when context destruction
    // might trigger deletion of its contained stale FBOs
    void destroyStaleFBOs()
    {
        sf::Uint64 contextId = sf::Context::getActiveContextId();

        for (auto it = staleFrameBuffers.begin(); it != staleFrameBuffers.end();)
        {
            if (it->first == contextId)
            {
                auto frameBuffer = static_cast<GLuint>(it->second);
                glCheck(GLEXT_glDeleteFramebuffers(1, &frameBuffer));

                staleFrameBuffers.erase(it++);
            }
            else
            {
                ++it;
            }
        }
    }

    // Callback that is called every time a context is destroyed
    void contextDestroyCallback(void* /*arg*/)
    {
        std::scoped_lock lock(mutex);

        sf::Uint64 contextId = sf::Context::getActiveContextId();

        // Destroy active frame buffer objects
        for (auto* frameBuffer : frameBuffers)
        {
            for (auto it = frameBuffer->begin(); it != frameBuffer->end(); ++it)
            {
                if (it->first == contextId)
                {
                    GLuint frameBufferId = it->second;
                    glCheck(GLEXT_glDeleteFramebuffers(1, &frameBufferId));

                    // Erase the entry from the RenderTextureImplFBO's map
                    frameBuffer->erase(it);

                    break;
                }
            }
        }

        // Destroy stale frame buffer objects
        destroyStaleFBOs();
    }
}


namespace sf
{
namespace priv
{
////////////////////////////////////////////////////////////
RenderTextureImplFBO::RenderTextureImplFBO() :
m_depthStencilBuffer(0),
m_colorBuffer       (0),
m_width             (0),
m_height            (0),
m_context           (nullptr),
m_textureId         (0),
m_multisample       (false),
m_stencil           (false),
m_sRgb              (false)
{
    std::scoped_lock lock(mutex);

    // Register the context destruction callback
    registerContextDestroyCallback(contextDestroyCallback, nullptr);

    // Insert the new frame buffer mapping into the set of all active mappings
    frameBuffers.insert(&m_frameBuffers);
    frameBuffers.insert(&m_multisampleFrameBuffers);
}


////////////////////////////////////////////////////////////
RenderTextureImplFBO::~RenderTextureImplFBO()
{
    TransientContextLock contextLock;

    std::scoped_lock lock(mutex);

    // Remove the frame buffer mapping from the set of all active mappings
    frameBuffers.erase(&m_frameBuffers);
    frameBuffers.erase(&m_multisampleFrameBuffers);

    // Destroy the color buffer
    if (m_colorBuffer)
    {
        GLuint colorBuffer = m_colorBuffer;
        glCheck(GLEXT_glDeleteRenderbuffers(1, &colorBuffer));
    }

    // Destroy the depth/stencil buffer
    if (m_depthStencilBuffer)
    {
        GLuint depthStencilBuffer = m_depthStencilBuffer;
        glCheck(GLEXT_glDeleteRenderbuffers(1, &depthStencilBuffer));
    }

    // Move all frame buffer objects to stale set
    for (auto& [contextId, frameBufferId] : m_frameBuffers)
        staleFrameBuffers.emplace(contextId, frameBufferId);

    for (auto& [contextId, multisampleFrameBufferId] : m_multisampleFrameBuffers)
        staleFrameBuffers.emplace(contextId, multisampleFrameBufferId);

    // Clean up FBOs
    destroyStaleFBOs();

    // Delete the backup context if we had to create one
    delete m_context;
}


////////////////////////////////////////////////////////////
bool RenderTextureImplFBO::isAvailable()
{
    TransientContextLock lock;

    // Make sure that extensions are initialized
    priv::ensureExtensionsInit();

    return GLEXT_framebuffer_object != 0;
}


////////////////////////////////////////////////////////////
unsigned int RenderTextureImplFBO::getMaximumAntialiasingLevel()
{
    TransientContextLock lock;

    GLint samples = 0;

#ifndef SFML_OPENGL_ES

    glCheck(glGetIntegerv(GLEXT_GL_MAX_SAMPLES, &samples));

#endif

    return static_cast<unsigned int>(samples);
}


////////////////////////////////////////////////////////////
void RenderTextureImplFBO::unbind()
{
    glCheck(GLEXT_glBindFramebuffer(GLEXT_GL_FRAMEBUFFER, 0));
}


////////////////////////////////////////////////////////////
bool RenderTextureImplFBO::create(unsigned int width, unsigned int height, unsigned int textureId, const ContextSettings& settings)
{
    // Store the dimensions
    m_width = width;
    m_height = height;

    {
        TransientContextLock lock;

        // Make sure that extensions are initialized
        priv::ensureExtensionsInit();

        if (settings.antialiasingLevel && !(GLEXT_framebuffer_multisample && GLEXT_framebuffer_blit))
            return false;

        if (settings.stencilBits && !GLEXT_packed_depth_stencil)
            return false;

        m_sRgb = settings.sRgbCapable && GL_EXT_texture_sRGB;

#ifndef SFML_OPENGL_ES

        // Check if the requested anti-aliasing level is supported
        if (settings.antialiasingLevel)
        {
            GLint samples = 0;
            glCheck(glGetIntegerv(GLEXT_GL_MAX_SAMPLES, &samples));

            if (settings.antialiasingLevel > static_cast<unsigned int>(samples))
            {
                err() << "Impossible to create render texture (unsupported anti-aliasing level)";
                err() << " Requested: " << settings.antialiasingLevel << " Maximum supported: " << samples << errEndl;
                return false;
            }
        }

#endif


        if (!settings.antialiasingLevel)
        {
            // Create the depth/stencil buffer if requested
            if (settings.stencilBits)
            {

#ifndef SFML_OPENGL_ES

                GLuint depthStencil = 0;
                glCheck(GLEXT_glGenRenderbuffers(1, &depthStencil));
                m_depthStencilBuffer = depthStencil;
                if (!m_depthStencilBuffer)
                {
                    err() << "Impossible to create render texture (failed to create the attached depth/stencil buffer)" << errEndl;
                    return false;
                }
                glCheck(GLEXT_glBindRenderbuffer(GLEXT_GL_RENDERBUFFER, m_depthStencilBuffer));
                glCheck(GLEXT_glRenderbufferStorage(GLEXT_GL_RENDERBUFFER, GLEXT_GL_DEPTH24_STENCIL8, static_cast<GLsizei>(width), static_cast<GLsizei>(height)));

#else

                err() << "Impossible to create render texture (failed to create the attached depth/stencil buffer)" << errEndl;
                return false;

#endif // SFML_OPENGL_ES

                m_stencil = true;

            }
            else if (settings.depthBits)
            {
                GLuint depthStencil = 0;
                glCheck(GLEXT_glGenRenderbuffers(1, &depthStencil));
                m_depthStencilBuffer = depthStencil;
                if (!m_depthStencilBuffer)
                {
                    err() << "Impossible to create render texture (failed to create the attached depth buffer)" << errEndl;
                    return false;
                }
                glCheck(GLEXT_glBindRenderbuffer(GLEXT_GL_RENDERBUFFER, m_depthStencilBuffer));
                glCheck(GLEXT_glRenderbufferStorage(GLEXT_GL_RENDERBUFFER, GLEXT_GL_DEPTH_COMPONENT, static_cast<GLsizei>(width), static_cast<GLsizei>(height)));
            }
        }
        else
        {

#ifndef SFML_OPENGL_ES

            // Create the multisample color buffer
            GLuint color = 0;
            glCheck(GLEXT_glGenRenderbuffers(1, &color));
            m_colorBuffer = color;
            if (!m_colorBuffer)
            {
                err() << "Impossible to create render texture (failed to create the attached multisample color buffer)" << errEndl;
                return false;
            }
            glCheck(GLEXT_glBindRenderbuffer(GLEXT_GL_RENDERBUFFER, m_colorBuffer));
            glCheck(GLEXT_glRenderbufferStorageMultisample(GLEXT_GL_RENDERBUFFER, static_cast<GLsizei>(settings.antialiasingLevel), m_sRgb ? GL_SRGB8_ALPHA8_EXT : GL_RGBA, static_cast<GLsizei>(width), static_cast<GLsizei>(height)));

            // Create the multisample depth/stencil buffer if requested
            if (settings.stencilBits)
            {
                GLuint depthStencil = 0;
                glCheck(GLEXT_glGenRenderbuffers(1, &depthStencil));
                m_depthStencilBuffer = depthStencil;
                if (!m_depthStencilBuffer)
                {
                    err() << "Impossible to create render texture (failed to create the attached multisample depth/stencil buffer)" << errEndl;
                    return false;
                }
                glCheck(GLEXT_glBindRenderbuffer(GLEXT_GL_RENDERBUFFER, m_depthStencilBuffer));
                glCheck(GLEXT_glRenderbufferStorageMultisample(GLEXT_GL_RENDERBUFFER, static_cast<GLsizei>(settings.antialiasingLevel), GLEXT_GL_DEPTH24_STENCIL8, static_cast<GLsizei>(width), static_cast<GLsizei>(height)));

                m_stencil = true;
            }
            else if (settings.depthBits)
            {
                GLuint depthStencil = 0;
                glCheck(GLEXT_glGenRenderbuffers(1, &depthStencil));
                m_depthStencilBuffer = depthStencil;
                if (!m_depthStencilBuffer)
                {
                    err() << "Impossible to create render texture (failed to create the attached multisample depth buffer)" << errEndl;
                    return false;
                }
                glCheck(GLEXT_glBindRenderbuffer(GLEXT_GL_RENDERBUFFER, m_depthStencilBuffer));
                glCheck(GLEXT_glRenderbufferStorageMultisample(GLEXT_GL_RENDERBUFFER, static_cast<GLsizei>(settings.antialiasingLevel), GLEXT_GL_DEPTH_COMPONENT, static_cast<GLsizei>(width), static_cast<GLsizei>(height)));
            }

#else

            err() << "Impossible to create render texture (failed to create the multisample render buffers)" << errEndl;
            return false;

#endif // SFML_OPENGL_ES

            m_multisample = true;

        }
    }

    // Save our texture ID in order to be able to attach it to an FBO at any time
    m_textureId = textureId;

    // We can't create an FBO now if there is no active context
    if (!Context::getActiveContextId())
        return true;

#ifndef SFML_OPENGL_ES

    // Save the current bindings so we can restore them after we are done
    GLint readFramebuffer = 0;
    GLint drawFramebuffer = 0;

    glCheck(glGetIntegerv(GLEXT_GL_READ_FRAMEBUFFER_BINDING, &readFramebuffer));
    glCheck(glGetIntegerv(GLEXT_GL_DRAW_FRAMEBUFFER_BINDING, &drawFramebuffer));

    if (createFrameBuffer())
    {
        // Restore previously bound framebuffers
        glCheck(GLEXT_glBindFramebuffer(GLEXT_GL_READ_FRAMEBUFFER, static_cast<GLuint>(readFramebuffer)));
        glCheck(GLEXT_glBindFramebuffer(GLEXT_GL_DRAW_FRAMEBUFFER, static_cast<GLuint>(drawFramebuffer)));

        return true;
    }

#else

    // Save the current binding so we can restore them after we are done
    GLint frameBuffer = 0;

    glCheck(glGetIntegerv(GLEXT_GL_FRAMEBUFFER_BINDING, &frameBuffer));

    if (createFrameBuffer())
    {
        // Restore previously bound framebuffer
        glCheck(GLEXT_glBindFramebuffer(GLEXT_GL_FRAMEBUFFER, frameBuffer));

        return true;
    }

#endif

    return false;
}


////////////////////////////////////////////////////////////
bool RenderTextureImplFBO::createFrameBuffer()
{
    // Create the framebuffer object
    GLuint frameBuffer = 0;
    glCheck(GLEXT_glGenFramebuffers(1, &frameBuffer));

    if (!frameBuffer)
    {
        err() << "Impossible to create render texture (failed to create the frame buffer object)" << errEndl;
        return false;
    }
    glCheck(GLEXT_glBindFramebuffer(GLEXT_GL_FRAMEBUFFER, frameBuffer));

    // Link the depth/stencil renderbuffer to the frame buffer
    if (!m_multisample && m_depthStencilBuffer)
    {
        glCheck(GLEXT_glFramebufferRenderbuffer(GLEXT_GL_FRAMEBUFFER, GLEXT_GL_DEPTH_ATTACHMENT, GLEXT_GL_RENDERBUFFER, m_depthStencilBuffer));

#ifndef SFML_OPENGL_ES

        if (m_stencil)
        {
            glCheck(GLEXT_glFramebufferRenderbuffer(GLEXT_GL_FRAMEBUFFER, GLEXT_GL_STENCIL_ATTACHMENT, GLEXT_GL_RENDERBUFFER, m_depthStencilBuffer));
        }

#endif

    }

    // Link the texture to the frame buffer
    glCheck(GLEXT_glFramebufferTexture2D(GLEXT_GL_FRAMEBUFFER, GLEXT_GL_COLOR_ATTACHMENT0, GL_TEXTURE_2D, m_textureId, 0));

    // A final check, just to be sure...
    GLenum status;
    glCheck(status = GLEXT_glCheckFramebufferStatus(GLEXT_GL_FRAMEBUFFER));
    if (status != GLEXT_GL_FRAMEBUFFER_COMPLETE)
    {
        glCheck(GLEXT_glBindFramebuffer(GLEXT_GL_FRAMEBUFFER, 0));
        glCheck(GLEXT_glDeleteFramebuffers(1, &frameBuffer));
        err() << "Impossible to create render texture (failed to link the target texture to the frame buffer)" << errEndl;
        return false;
    }

    {
        std::scoped_lock lock(mutex);

        // Insert the FBO into our map
        m_frameBuffers.emplace(Context::getActiveContextId(), frameBuffer);
    }

#ifndef SFML_OPENGL_ES

    if (m_multisample)
    {
        // Create the multisample framebuffer object
        GLuint multisampleFrameBuffer = 0;
        glCheck(GLEXT_glGenFramebuffers(1, &multisampleFrameBuffer));

        if (!multisampleFrameBuffer)
        {
            err() << "Impossible to create render texture (failed to create the multisample frame buffer object)" << errEndl;
            return false;
        }
        glCheck(GLEXT_glBindFramebuffer(GLEXT_GL_FRAMEBUFFER, multisampleFrameBuffer));

        // Link the multisample color buffer to the frame buffer
        glCheck(GLEXT_glBindRenderbuffer(GLEXT_GL_RENDERBUFFER, m_colorBuffer));
        glCheck(GLEXT_glFramebufferRenderbuffer(GLEXT_GL_FRAMEBUFFER, GLEXT_GL_COLOR_ATTACHMENT0, GLEXT_GL_RENDERBUFFER, m_colorBuffer));

        // Link the depth/stencil renderbuffer to the frame buffer
        if (m_depthStencilBuffer)
        {
            glCheck(GLEXT_glFramebufferRenderbuffer(GLEXT_GL_FRAMEBUFFER, GLEXT_GL_DEPTH_ATTACHMENT, GLEXT_GL_RENDERBUFFER, m_depthStencilBuffer));

            if (m_stencil)
            {
                glCheck(GLEXT_glFramebufferRenderbuffer(GLEXT_GL_FRAMEBUFFER, GLEXT_GL_STENCIL_ATTACHMENT, GLEXT_GL_RENDERBUFFER, m_depthStencilBuffer));
            }
        }

        // A final check, just to be sure...
        glCheck(status = GLEXT_glCheckFramebufferStatus(GLEXT_GL_FRAMEBUFFER));
        if (status != GLEXT_GL_FRAMEBUFFER_COMPLETE)
        {
            glCheck(GLEXT_glBindFramebuffer(GLEXT_GL_FRAMEBUFFER, 0));
            glCheck(GLEXT_glDeleteFramebuffers(1, &multisampleFrameBuffer));
            err() << "Impossible to create render texture (failed to link the render buffers to the multisample frame buffer)" << errEndl;
            return false;
        }

        {
            std::scoped_lock lock(mutex);

            // Insert the FBO into our map
            m_multisampleFrameBuffers.emplace(Context::getActiveContextId(), multisampleFrameBuffer);
        }
    }

#endif

    return true;
}


////////////////////////////////////////////////////////////
bool RenderTextureImplFBO::activate(bool active)
{
    // Unbind the FBO if requested
    if (!active)
    {
        glCheck(GLEXT_glBindFramebuffer(GLEXT_GL_FRAMEBUFFER, 0));
        return true;
    }

    Uint64 contextId = Context::getActiveContextId();

    // In the odd case we have to activate and there is no active
    // context yet, we have to create one
    if (!contextId)
    {
        if (!m_context)
            m_context = new Context;

        if (!m_context->setActive(true))
        {
            err() << "Failed to set context as active during render texture activation" << std::endl;
            return false;
        }

        contextId = Context::getActiveContextId();

        if (!contextId)
        {
<<<<<<< HEAD
            err() << "Impossible to activate render texture (failed to create backup context)" << errEndl;

=======
            err() << "Impossible to activate render texture (failed to create backup context)" << std::endl;
>>>>>>> c60f7b54
            return false;
        }
    }

    // Lookup the FBO corresponding to the currently active context
    // If none is found, there is no FBO corresponding to the
    // currently active context so we will have to create a new FBO
    {
        std::scoped_lock lock(mutex);

        std::unordered_map<Uint64, unsigned int>::iterator it;

        if (m_multisample)
        {
            it = m_multisampleFrameBuffers.find(contextId);

            if (it != m_multisampleFrameBuffers.end())
            {
                glCheck(GLEXT_glBindFramebuffer(GLEXT_GL_FRAMEBUFFER, it->second));

                return true;
            }
        }
        else
        {
            it = m_frameBuffers.find(contextId);

            if (it != m_frameBuffers.end())
            {
                glCheck(GLEXT_glBindFramebuffer(GLEXT_GL_FRAMEBUFFER, it->second));

                return true;
            }
        }
    }

    return createFrameBuffer();
}


////////////////////////////////////////////////////////////
bool RenderTextureImplFBO::isSrgb() const
{
    return m_sRgb;
}


////////////////////////////////////////////////////////////
void RenderTextureImplFBO::updateTexture(unsigned int)
{
    // If multisampling is enabled, we need to resolve by blitting
    // from our FBO with multisample renderbuffer attachments
    // to our FBO to which our target texture is attached

#ifndef SFML_OPENGL_ES

    // In case of multisampling, make sure both FBOs
    // are already available within the current context
    if (m_multisample && m_width && m_height && activate(true))
    {
        Uint64 contextId = Context::getActiveContextId();

        std::scoped_lock lock(mutex);

        auto frameBufferIt = m_frameBuffers.find(contextId);
        auto multisampleIt = m_multisampleFrameBuffers.find(contextId);

        if ((frameBufferIt != m_frameBuffers.end()) && (multisampleIt != m_multisampleFrameBuffers.end()))
        {
            // Set up the blit target (draw framebuffer) and blit (from the read framebuffer, our multisample FBO)
            glCheck(GLEXT_glBindFramebuffer(GLEXT_GL_DRAW_FRAMEBUFFER, frameBufferIt->second));
            glCheck(GLEXT_glBlitFramebuffer(0, 0, static_cast<GLint>(m_width), static_cast<GLint>(m_height), 0, 0, static_cast<GLint>(m_width), static_cast<GLint>(m_height), GL_COLOR_BUFFER_BIT, GL_NEAREST));
            glCheck(GLEXT_glBindFramebuffer(GLEXT_GL_DRAW_FRAMEBUFFER, multisampleIt->second));
        }
    }

#endif // SFML_OPENGL_ES

}

} // namespace priv

} // namespace sf<|MERGE_RESOLUTION|>--- conflicted
+++ resolved
@@ -526,7 +526,7 @@
 
         if (!m_context->setActive(true))
         {
-            err() << "Failed to set context as active during render texture activation" << std::endl;
+            err() << "Failed to set context as active during render texture activation" << errEndl;
             return false;
         }
 
@@ -534,12 +534,7 @@
 
         if (!contextId)
         {
-<<<<<<< HEAD
             err() << "Impossible to activate render texture (failed to create backup context)" << errEndl;
-
-=======
-            err() << "Impossible to activate render texture (failed to create backup context)" << std::endl;
->>>>>>> c60f7b54
             return false;
         }
     }
