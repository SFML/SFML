--- conflicted
+++ resolved
@@ -804,15 +804,9 @@
         if (success == GL_FALSE)
         {
             char log[1024];
-<<<<<<< HEAD
-            glCheck(GLEXT_glGetInfoLog(vertexShader, sizeof(log), 0, log));
+            glCheck(GLEXT_glGetInfoLog(vertexShader, sizeof(log), nullptr, log));
             err() << "Failed to compile vertex shader:" << errEndl
                   << log << errEndl;
-=======
-            glCheck(GLEXT_glGetInfoLog(vertexShader, sizeof(log), nullptr, log));
-            err() << "Failed to compile vertex shader:" << std::endl
-                  << log << std::endl;
->>>>>>> d10e32f9
             glCheck(GLEXT_glDeleteObject(vertexShader));
             glCheck(GLEXT_glDeleteObject(shaderProgram));
             return false;
@@ -837,15 +831,9 @@
         if (success == GL_FALSE)
         {
             char log[1024];
-<<<<<<< HEAD
-            glCheck(GLEXT_glGetInfoLog(geometryShader, sizeof(log), 0, log));
+            glCheck(GLEXT_glGetInfoLog(geometryShader, sizeof(log), nullptr, log));
             err() << "Failed to compile geometry shader:" << errEndl
                   << log << errEndl;
-=======
-            glCheck(GLEXT_glGetInfoLog(geometryShader, sizeof(log), nullptr, log));
-            err() << "Failed to compile geometry shader:" << std::endl
-                  << log << std::endl;
->>>>>>> d10e32f9
             glCheck(GLEXT_glDeleteObject(geometryShader));
             glCheck(GLEXT_glDeleteObject(shaderProgram));
             return false;
@@ -871,15 +859,9 @@
         if (success == GL_FALSE)
         {
             char log[1024];
-<<<<<<< HEAD
-            glCheck(GLEXT_glGetInfoLog(fragmentShader, sizeof(log), 0, log));
+            glCheck(GLEXT_glGetInfoLog(fragmentShader, sizeof(log), nullptr, log));
             err() << "Failed to compile fragment shader:" << errEndl
                   << log << errEndl;
-=======
-            glCheck(GLEXT_glGetInfoLog(fragmentShader, sizeof(log), nullptr, log));
-            err() << "Failed to compile fragment shader:" << std::endl
-                  << log << std::endl;
->>>>>>> d10e32f9
             glCheck(GLEXT_glDeleteObject(fragmentShader));
             glCheck(GLEXT_glDeleteObject(shaderProgram));
             return false;
@@ -899,15 +881,9 @@
     if (success == GL_FALSE)
     {
         char log[1024];
-<<<<<<< HEAD
-        glCheck(GLEXT_glGetInfoLog(shaderProgram, sizeof(log), 0, log));
+        glCheck(GLEXT_glGetInfoLog(shaderProgram, sizeof(log), nullptr, log));
         err() << "Failed to link shader:" << errEndl
               << log << errEndl;
-=======
-        glCheck(GLEXT_glGetInfoLog(shaderProgram, sizeof(log), nullptr, log));
-        err() << "Failed to link shader:" << std::endl
-              << log << std::endl;
->>>>>>> d10e32f9
         glCheck(GLEXT_glDeleteObject(shaderProgram));
         return false;
     }
