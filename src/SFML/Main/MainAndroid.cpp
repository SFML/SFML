////////////////////////////////////////////////////////////
//
// SFML - Simple and Fast Multimedia Library
// Copyright (C) 2007-2021 Laurent Gomila (laurent@sfml-dev.org)
//
// This software is provided 'as-is', without any express or implied warranty.
// In no event will the authors be held liable for any damages arising from the use of this software.
//
// Permission is granted to anyone to use this software for any purpose,
// including commercial applications, and to alter it and redistribute it freely,
// subject to the following restrictions:
//
// 1. The origin of this software must not be misrepresented;
//    you must not claim that you wrote the original software.
//    If you use this software in a product, an acknowledgment
//    in the product documentation would be appreciated but is not required.
//
// 2. Altered source versions must be plainly marked as such,
//    and must not be misrepresented as being the original software.
//
// 3. This notice may not be removed or altered from any source distribution.
//
////////////////////////////////////////////////////////////


////////////////////////////////////////////////////////////
// Android specific: we define the ANativeActivity_onCreate
// entry point, handling all the native activity stuff, then
// we call the user defined (and portable) main function in
// an external thread so developers can keep a portable code
////////////////////////////////////////////////////////////


////////////////////////////////////////////////////////////
// Headers
////////////////////////////////////////////////////////////
#include <SFML/Config.hpp>

#ifdef SFML_SYSTEM_ANDROID

#include <SFML/System/Android/Activity.hpp>
#include <SFML/System/Sleep.hpp>
#include <SFML/System/Err.hpp>
#include <android/window.h>
#include <android/native_activity.h>
#include <cstring>
#include <mutex>
#include <thread>
#include <cassert>
#include <mutex>
#include <thread>

#define SF_GLAD_EGL_IMPLEMENTATION
#include <glad/egl.h>


extern int main(int argc, char *argv[]);

namespace sf
{
namespace priv
{

////////////////////////////////////////////////////////////
int getAndroidApiLevel(ANativeActivity* activity)
{
    JNIEnv* lJNIEnv = activity->env;

    jclass versionClass = lJNIEnv->FindClass("android/os/Build$VERSION");
    if (versionClass == nullptr)
        return 0;

    jfieldID sdkIntFieldID = lJNIEnv->GetStaticFieldID(versionClass, "SDK_INT", "I");
    if (sdkIntFieldID == nullptr)
        return 0;

    jint sdkInt = 0;
    sdkInt = lJNIEnv->GetStaticIntField(versionClass, sdkIntFieldID);

    return sdkInt;
}


////////////////////////////////////////////////////////////
ActivityStates* retrieveStates(ANativeActivity* activity)
{
    assert(activity != nullptr);

    // Hide the ugly cast we find in each callback function
    return (ActivityStates*)activity->instance;
}


////////////////////////////////////////////////////////////
static void initializeMain(ActivityStates* states)
{
    // Protect from concurrent access
    std::scoped_lock lock(states->mutex);

    // Prepare and share the looper to be read later
    ALooper* looper = ALooper_prepare(ALOOPER_PREPARE_ALLOW_NON_CALLBACKS);
    states->looper = looper;

    /**
     * Acquire increments a reference counter on the looper. This keeps android
     * from collecting it before the activity thread has a chance to detach its
     * input queue.
     */
    ALooper_acquire(states->looper);
    ALooper_wake(states->looper);

    // Get the default configuration
    states->config = AConfiguration_new();
    AConfiguration_fromAssetManager(states->config, states->activity->assetManager);
}


////////////////////////////////////////////////////////////
static void terminateMain(ActivityStates* states)
{
    // Protect from concurrent access
    std::scoped_lock lock(states->mutex);

    // The main thread has finished, we must explicitly ask the activity to finish
    states->mainOver = true;
    ANativeActivity_finish(states->activity);
}


////////////////////////////////////////////////////////////
void* main(ActivityStates* states)
{
    // Initialize the thread before giving the hand
    initializeMain(states);

    sleep(seconds(0.5));
    ::main(0, nullptr);

    // Terminate properly the main thread and wait until it's done
    terminateMain(states);

    {
        std::scoped_lock lock(states->mutex);

        states->terminated = true;
    }

    return nullptr;
}

} // namespace priv
} // namespace sf


////////////////////////////////////////////////////////////
void goToFullscreenMode(ANativeActivity* activity)
{
    // Get the current Android API level.
    int apiLevel = sf::priv::getAndroidApiLevel(activity);

    // Hide the status bar
    ANativeActivity_setWindowFlags(activity, AWINDOW_FLAG_FULLSCREEN,
        AWINDOW_FLAG_FULLSCREEN);

    // Hide the navigation bar
    JNIEnv* lJNIEnv = activity->env;

    jobject objectActivity = activity->clazz;
    jclass classActivity = lJNIEnv->GetObjectClass(objectActivity);

    jmethodID methodGetWindow = lJNIEnv->GetMethodID(classActivity, "getWindow", "()Landroid/view/Window;");
    jobject objectWindow = lJNIEnv->CallObjectMethod(objectActivity, methodGetWindow);

    jclass classWindow = lJNIEnv->FindClass("android/view/Window");
    jmethodID methodGetDecorView = lJNIEnv->GetMethodID(classWindow, "getDecorView", "()Landroid/view/View;");
    jobject objectDecorView = lJNIEnv->CallObjectMethod(objectWindow, methodGetDecorView);

    jclass classView = lJNIEnv->FindClass("android/view/View");

    // Default flags
    jint flags = 0;

    // API Level 14
    if (apiLevel >= 14)
    {
        jfieldID FieldSYSTEM_UI_FLAG_LOW_PROFILE = lJNIEnv->GetStaticFieldID(classView, "SYSTEM_UI_FLAG_HIDE_NAVIGATION", "I");
        jint SYSTEM_UI_FLAG_LOW_PROFILE = lJNIEnv->GetStaticIntField(classView, FieldSYSTEM_UI_FLAG_LOW_PROFILE);
        flags |= SYSTEM_UI_FLAG_LOW_PROFILE;
    }

    // API Level 16
    if (apiLevel >= 16)
    {
        jfieldID FieldSYSTEM_UI_FLAG_FULLSCREEN = lJNIEnv->GetStaticFieldID(classView, "SYSTEM_UI_FLAG_FULLSCREEN", "I");
        jint SYSTEM_UI_FLAG_FULLSCREEN = lJNIEnv->GetStaticIntField(classView, FieldSYSTEM_UI_FLAG_FULLSCREEN);
        flags |= SYSTEM_UI_FLAG_FULLSCREEN;
    }

    // API Level 19
    if (apiLevel >= 19)
    {
        jfieldID FieldSYSTEM_UI_FLAG_IMMERSIVE_STICKY  = lJNIEnv->GetStaticFieldID(classView, "SYSTEM_UI_FLAG_IMMERSIVE_STICKY", "I");
        jint SYSTEM_UI_FLAG_IMMERSIVE_STICKY = lJNIEnv->GetStaticIntField(classView, FieldSYSTEM_UI_FLAG_IMMERSIVE_STICKY);
        flags |= SYSTEM_UI_FLAG_IMMERSIVE_STICKY;
    }

    jmethodID methodsetSystemUiVisibility = lJNIEnv->GetMethodID(classView, "setSystemUiVisibility", "(I)V");
    lJNIEnv->CallVoidMethod(objectDecorView, methodsetSystemUiVisibility, flags);
}

////////////////////////////////////////////////////////////

void getScreenSizeInPixels(ANativeActivity* activity, int* width, int* height)
{
    // Perform the following Java code:
    //
    // DisplayMetrics dm = new DisplayMetrics();
    // getWindowManager().getDefaultDisplay().getMetrics(dm);

    JNIEnv* lJNIEnv = activity->env;

    jobject objectActivity = activity->clazz;
    jclass classActivity = lJNIEnv->GetObjectClass(objectActivity);

    jclass classDisplayMetrics = lJNIEnv->FindClass("android/util/DisplayMetrics");
    jmethodID initDisplayMetrics = lJNIEnv->GetMethodID(classDisplayMetrics, "<init>", "()V");
    jobject objectDisplayMetrics = lJNIEnv->NewObject(classDisplayMetrics, initDisplayMetrics);

    jmethodID methodGetWindowManager = lJNIEnv->GetMethodID(classActivity, "getWindowManager", "()Landroid/view/WindowManager;");
    jobject objectWindowManager = lJNIEnv->CallObjectMethod(objectActivity, methodGetWindowManager);

    jclass classWindowManager = lJNIEnv->FindClass("android/view/WindowManager");
    jmethodID methodGetDefaultDisplay = lJNIEnv->GetMethodID(classWindowManager, "getDefaultDisplay", "()Landroid/view/Display;");
    jobject objectDisplay = lJNIEnv->CallObjectMethod(objectWindowManager, methodGetDefaultDisplay);

    jclass classDisplay = lJNIEnv->FindClass("android/view/Display");
    jmethodID methodGetMetrics = lJNIEnv->GetMethodID(classDisplay, "getMetrics", "(Landroid/util/DisplayMetrics;)V");
    lJNIEnv->CallVoidMethod(objectDisplay, methodGetMetrics, objectDisplayMetrics);

    jfieldID fieldWidthPixels = lJNIEnv->GetFieldID(classDisplayMetrics, "widthPixels", "I");
    jfieldID fieldHeightPixels = lJNIEnv->GetFieldID(classDisplayMetrics, "heightPixels", "I");

    *width = lJNIEnv->GetIntField(objectDisplayMetrics, fieldWidthPixels);
    *height = lJNIEnv->GetIntField(objectDisplayMetrics, fieldHeightPixels);
}


////////////////////////////////////////////////////////////
static void onStart(ANativeActivity* activity)
{
    (void) activity;
}


////////////////////////////////////////////////////////////
static void onResume(ANativeActivity* activity)
{
    // Retrieve our activity states from the activity instance
    sf::priv::ActivityStates* states = sf::priv::retrieveStates(activity);
    std::scoped_lock lock(states->mutex);

    if (states->fullscreen)
        goToFullscreenMode(activity);

    // Send an event to warn people the activity has been resumed
    sf::Event event;
    event.type = sf::Event::MouseEntered;

    states->forwardEvent(event);
}


////////////////////////////////////////////////////////////
static void onPause(ANativeActivity* activity)
{
    // Retrieve our activity states from the activity instance
    sf::priv::ActivityStates* states = sf::priv::retrieveStates(activity);
    std::scoped_lock lock(states->mutex);

    // Send an event to warn people the activity has been paused
    sf::Event event;
    event.type = sf::Event::MouseLeft;

    states->forwardEvent(event);
}


////////////////////////////////////////////////////////////
static void onStop(ANativeActivity* activity)
{
    (void) activity;
}


////////////////////////////////////////////////////////////
static void onDestroy(ANativeActivity* activity)
{
    // Retrieve our activity states from the activity instance
    sf::priv::ActivityStates* states = sf::priv::retrieveStates(activity);

    // Send an event to warn people the activity is being destroyed
    {
        std::scoped_lock lock(states->mutex);

        // If the main thread hasn't yet finished, send the event and wait for
        // it to finish.
        if (!states->mainOver)
        {
            sf::Event event;
            event.type = sf::Event::Closed;

            states->forwardEvent(event);
        }
    }

    // Wait for the main thread to be terminated
    states->mutex.lock();

    while (!states->terminated)
    {
        states->mutex.unlock();
        sf::sleep(sf::milliseconds(20));
        states->mutex.lock();
    }

    states->mutex.unlock();

    // Terminate EGL display
    eglTerminate(states->display);

    // Delete our allocated states
    delete states;

    // Reset the activity pointer for all modules
    sf::priv::resetActivity(nullptr);

    // The application should now terminate
}


////////////////////////////////////////////////////////////
static void onNativeWindowCreated(ANativeActivity* activity, ANativeWindow* window)
{
    (void) window;

    sf::priv::ActivityStates* states = sf::priv::retrieveStates(activity);
    std::scoped_lock lock(states->mutex);

    // Update the activity states
    states->window = window;

    // Notify SFML mechanism
    sf::Event event;
    event.type = sf::Event::GainedFocus;
    states->forwardEvent(event);

    // Wait for the event to be taken into account by SFML
    states->updated = false;
    while(!(states->updated | states->terminated))
    {
        states->mutex.unlock();
        sf::sleep(sf::milliseconds(10));
        states->mutex.lock();
    }
}


////////////////////////////////////////////////////////////
static void onNativeWindowDestroyed(ANativeActivity* activity, ANativeWindow* window)
{
    (void) window;

    sf::priv::ActivityStates* states = sf::priv::retrieveStates(activity);
    std::scoped_lock lock(states->mutex);

    // Update the activity states
    states->window = nullptr;

    // Notify SFML mechanism
    sf::Event event;
    event.type = sf::Event::LostFocus;
    states->forwardEvent(event);

    // Wait for the event to be taken into account by SFML
    states->updated = false;
    while(!(states->updated | states->terminated))
    {
        states->mutex.unlock();
        sf::sleep(sf::milliseconds(10));
        states->mutex.lock();
    }
}


////////////////////////////////////////////////////////////
static void onNativeWindowRedrawNeeded(ANativeActivity* activity, ANativeWindow* window)
{
    (void) activity;
    (void) window;
}


////////////////////////////////////////////////////////////
static void onNativeWindowResized(ANativeActivity* activity, ANativeWindow* window)
{
    (void) activity;
    (void) window;
}


////////////////////////////////////////////////////////////
static void onInputQueueCreated(ANativeActivity* activity, AInputQueue* queue)
{
    // Retrieve our activity states from the activity instance
    sf::priv::ActivityStates* states = sf::priv::retrieveStates(activity);

    // Attach the input queue
    {
        std::scoped_lock lock(states->mutex);

        AInputQueue_attachLooper(queue, states->looper, 1, states->processEvent, nullptr);
        states->inputQueue = queue;
    }
}


////////////////////////////////////////////////////////////
static void onInputQueueDestroyed(ANativeActivity* activity, AInputQueue* queue)
{
    // Retrieve our activity states from the activity instance
    sf::priv::ActivityStates* states = sf::priv::retrieveStates(activity);

    // Detach the input queue
    {
        std::scoped_lock lock(states->mutex);

        AInputQueue_detachLooper(queue);
        states->inputQueue = nullptr;

        ALooper_release(states->looper);
    }
}


////////////////////////////////////////////////////////////
static void onWindowFocusChanged(ANativeActivity* activity, int focused)
{
    (void) activity;
    (void) focused;
}


////////////////////////////////////////////////////////////
static void onContentRectChanged(ANativeActivity* activity, const ARect* rect)
{
    (void) rect;

    // Retrieve our activity states from the activity instance
    sf::priv::ActivityStates* states = sf::priv::retrieveStates(activity);
    std::scoped_lock lock(states->mutex);

    // Make sure the window still exists before we access the dimensions on it
    if (states->window != nullptr) {
        // Send an event to warn people about the window move/resize
        sf::Event event;
        event.type = sf::Event::Resized;
        event.size.width = static_cast<unsigned int>(ANativeWindow_getWidth(states->window));
        event.size.height = static_cast<unsigned int>(ANativeWindow_getHeight(states->window));

        states->forwardEvent(event);
    }
}


////////////////////////////////////////////////////////////
static void onConfigurationChanged(ANativeActivity* activity)
{
    (void) activity;
}


////////////////////////////////////////////////////////////
static void* onSaveInstanceState(ANativeActivity* activity, size_t* outLen)
{
    (void) activity;
    *outLen = 0;

    return nullptr;
}


////////////////////////////////////////////////////////////
static void onLowMemory(ANativeActivity* activity)
{
    (void) activity;
}


////////////////////////////////////////////////////////////
JNIEXPORT void ANativeActivity_onCreate(ANativeActivity* activity, void* savedState, size_t savedStateSize)
{
    // Create an activity states (will keep us in the know, about events we care)
    sf::priv::ActivityStates* states = nullptr;
    states = new sf::priv::ActivityStates;

    // Initialize the states value
    states->activity   = nullptr;
    states->window     = nullptr;
    states->looper     = nullptr;
    states->inputQueue = nullptr;
    states->config     = nullptr;

    for (unsigned int i = 0; i < sf::Mouse::ButtonCount; i++)
        states->isButtonPressed[i] = false;

    gladLoaderLoadEGL(EGL_DEFAULT_DISPLAY);
    states->display = eglGetDisplay(EGL_DEFAULT_DISPLAY);

    if (savedState != nullptr)
    {
        states->savedState = malloc(savedStateSize);
        states->savedStateSize = savedStateSize;
        std::memcpy(states->savedState, savedState, savedStateSize);
    }

    states->mainOver = false;

    states->initialized = false;
    states->terminated = false;

    // Share it across the SFML modules
    sf::priv::resetActivity(states);

    // These functions will update the activity states and therefore, will allow
    // SFML to be kept in the know
    activity->callbacks->onStart   = onStart;
    activity->callbacks->onResume  = onResume;
    activity->callbacks->onPause   = onPause;
    activity->callbacks->onStop    = onStop;
    activity->callbacks->onDestroy = onDestroy;

    activity->callbacks->onNativeWindowCreated = onNativeWindowCreated;
    activity->callbacks->onNativeWindowDestroyed = onNativeWindowDestroyed;
    activity->callbacks->onNativeWindowRedrawNeeded = onNativeWindowRedrawNeeded;
    activity->callbacks->onNativeWindowResized = onNativeWindowResized;

    activity->callbacks->onInputQueueCreated = onInputQueueCreated;
    activity->callbacks->onInputQueueDestroyed = onInputQueueDestroyed;

    activity->callbacks->onWindowFocusChanged = onWindowFocusChanged;
    activity->callbacks->onContentRectChanged = onContentRectChanged;
    activity->callbacks->onConfigurationChanged = onConfigurationChanged;

    activity->callbacks->onSaveInstanceState = onSaveInstanceState;
    activity->callbacks->onLowMemory = onLowMemory;

    // Share this activity with the callback functions
    states->activity = activity;

    // Keep the screen turned on and bright
    ANativeActivity_setWindowFlags(activity, AWINDOW_FLAG_KEEP_SCREEN_ON,
        AWINDOW_FLAG_KEEP_SCREEN_ON);

    // Initialize the display
    eglInitialize(states->display, nullptr, nullptr);

    getScreenSizeInPixels(activity, &states->screenSize.x, &states->screenSize.y);

    // Redirect error messages to logcat
    sf::err().os->rdbuf(&states->logcat);

    // Launch the main thread
<<<<<<< HEAD
    auto* thread = new std::thread(sf::priv::main, states);
=======
    std::thread(sf::priv::main, states).detach();
>>>>>>> ab783bad

    // Wait for the main thread to be initialized
    states->mutex.lock();

    while (!(states->initialized | states->terminated))
    {
        states->mutex.unlock();
        sf::sleep(sf::milliseconds(20));
        states->mutex.lock();
    }

    states->mutex.unlock();

    // Share this state with the callback functions
    activity->instance = states;
}

#endif // SFML_SYSTEM_ANDROID<|MERGE_RESOLUTION|>--- conflicted
+++ resolved
@@ -570,11 +570,7 @@
     sf::err().os->rdbuf(&states->logcat);
 
     // Launch the main thread
-<<<<<<< HEAD
-    auto* thread = new std::thread(sf::priv::main, states);
-=======
     std::thread(sf::priv::main, states).detach();
->>>>>>> ab783bad
 
     // Wait for the main thread to be initialized
     states->mutex.lock();
