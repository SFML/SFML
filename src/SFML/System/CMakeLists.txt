--- conflicted
+++ resolved
@@ -72,15 +72,10 @@
 endif()
 
 # setup dependencies
-<<<<<<< HEAD
-find_package(Threads REQUIRED)
-target_link_libraries(sfml-system PRIVATE Threads::Threads)
-=======
 if (NOT SFML_OS_IOS) # see https://gitlab.kitware.com/cmake/cmake/-/issues/18993
     find_package(Threads REQUIRED)
     target_link_libraries(sfml-system PRIVATE Threads::Threads)
 endif()
->>>>>>> 810b4f43
 
 if(SFML_OS_LINUX)
     target_link_libraries(sfml-system PRIVATE rt)
