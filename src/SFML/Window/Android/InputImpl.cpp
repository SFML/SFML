--- conflicted
+++ resolved
@@ -138,11 +138,7 @@
 {
     ALooper_pollAll(0, nullptr, nullptr, nullptr);
 
-<<<<<<< HEAD
-    priv::ActivityStates& states = priv::getActivity();
-=======
-    ActivityStates& states = getActivity();
->>>>>>> 5523c0fc
+    ActivityStates& states = getActivity();
     std::scoped_lock lock(states.mutex);
 
     return states.isButtonPressed[button];
@@ -154,11 +150,7 @@
 {
     ALooper_pollAll(0, nullptr, nullptr, nullptr);
 
-<<<<<<< HEAD
-    priv::ActivityStates& states = priv::getActivity();
-=======
-    ActivityStates& states = getActivity();
->>>>>>> 5523c0fc
+    ActivityStates& states = getActivity();
     std::scoped_lock lock(states.mutex);
 
     return states.mousePosition;
@@ -191,11 +183,7 @@
 {
     ALooper_pollAll(0, nullptr, nullptr, nullptr);
 
-<<<<<<< HEAD
-    priv::ActivityStates& states = priv::getActivity();
-=======
-    ActivityStates& states = getActivity();
->>>>>>> 5523c0fc
+    ActivityStates& states = getActivity();
     std::scoped_lock lock(states.mutex);
 
     return states.touchEvents.find(finger) != states.touchEvents.end();
@@ -207,11 +195,7 @@
 {
     ALooper_pollAll(0, nullptr, nullptr, nullptr);
 
-<<<<<<< HEAD
-    priv::ActivityStates& states = priv::getActivity();
-=======
-    ActivityStates& states = getActivity();
->>>>>>> 5523c0fc
+    ActivityStates& states = getActivity();
     std::scoped_lock lock(states.mutex);
 
     return states.touchEvents.find(finger)->second;
