////////////////////////////////////////////////////////////
//
// SFML - Simple and Fast Multimedia Library
// Copyright (C) 2013 Jonathan De Wachter (dewachter.jonathan@gmail.com)
//
// This software is provided 'as-is', without any express or implied warranty.
// In no event will the authors be held liable for any damages arising from the use of this software.
//
// Permission is granted to anyone to use this software for any purpose,
// including commercial applications, and to alter it and redistribute it freely,
// subject to the following restrictions:
//
// 1. The origin of this software must not be misrepresented;
//    you must not claim that you wrote the original software.
//    If you use this software in a product, an acknowledgment
//    in the product documentation would be appreciated but is not required.
//
// 2. Altered source versions must be plainly marked as such,
//    and must not be misrepresented as being the original software.
//
// 3. This notice may not be removed or altered from any source distribution.
//
////////////////////////////////////////////////////////////

////////////////////////////////////////////////////////////
// Headers
////////////////////////////////////////////////////////////
#include <SFML/Window/VideoModeImpl.hpp>
#include <SFML/System/Android/Activity.hpp>
#include <SFML/System/Vector2.hpp>
#include <SFML/System/Sleep.hpp>
#include <mutex>

namespace sf
{
namespace priv
{
////////////////////////////////////////////////////////////
std::vector<VideoMode> VideoModeImpl::getFullscreenModes()
{
    VideoMode desktop = getDesktopMode();

    // Return both portrait and landscape resolutions
    std::vector<VideoMode> modes;
    modes.push_back(desktop);
    modes.push_back(VideoMode(desktop.height, desktop.width, desktop.bitsPerPixel));
    return modes;
}


////////////////////////////////////////////////////////////
VideoMode VideoModeImpl::getDesktopMode()
{
    // Get the activity states
<<<<<<< HEAD
    priv::ActivityStates* states = priv::getActivity(nullptr);
    std::scoped_lock lock(states->mutex);
=======
    priv::ActivityStates& states = priv::getActivity();
    Lock lock(states.mutex);
>>>>>>> 21ed76e7

    return VideoMode(states.screenSize.x, states.screenSize.y);
}

} // namespace priv

} // namespace sf<|MERGE_RESOLUTION|>--- conflicted
+++ resolved
@@ -52,13 +52,8 @@
 VideoMode VideoModeImpl::getDesktopMode()
 {
     // Get the activity states
-<<<<<<< HEAD
-    priv::ActivityStates* states = priv::getActivity(nullptr);
-    std::scoped_lock lock(states->mutex);
-=======
     priv::ActivityStates& states = priv::getActivity();
-    Lock lock(states.mutex);
->>>>>>> 21ed76e7
+    std::scoped_lock lock(states.mutex);
 
     return VideoMode(states.screenSize.x, states.screenSize.y);
 }
