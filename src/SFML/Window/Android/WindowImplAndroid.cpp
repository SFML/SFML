--- conflicted
+++ resolved
@@ -65,11 +65,7 @@
 , m_windowBeingDestroyed(false)
 , m_hasFocus(false)
 {
-<<<<<<< HEAD
-    priv::ActivityStates& states = priv::getActivity();
-=======
     ActivityStates& states = getActivity();
->>>>>>> 5523c0fc
     std::scoped_lock lock(states.mutex);
 
     if (style& Style::Fullscreen)
