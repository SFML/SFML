--- conflicted
+++ resolved
@@ -49,11 +49,7 @@
     ////////////////////////////////////////////////////////////
     /// \brief Create a new context, not associated to a window
     ///
-<<<<<<< HEAD
-    /// \param shared Context to share the new one with (can be nullptr)
-=======
     /// \param shared Context to share the new one with (can be a null pointer)
->>>>>>> 245e8c05
     ///
     ////////////////////////////////////////////////////////////
     EglContext(EglContext* shared);
@@ -130,11 +126,7 @@
     ////////////////////////////////////////////////////////////
     /// \brief Create the context
     ///
-<<<<<<< HEAD
-    /// \param shared       Context to share the new one with (can be nullptr)
-=======
     /// \param shared       Context to share the new one with (can be a null pointer)
->>>>>>> 245e8c05
     /// \param bitsPerPixel Pixel depth, in bits per pixel
     /// \param settings     Creation parameters
     ///
