////////////////////////////////////////////////////////////
//
// SFML - Simple and Fast Multimedia Library
// Copyright (C) 2007-2021 Laurent Gomila (laurent@sfml-dev.org)
//
// This software is provided 'as-is', without any express or implied warranty.
// In no event will the authors be held liable for any damages arising from the use of this software.
//
// Permission is granted to anyone to use this software for any purpose,
// including commercial applications, and to alter it and redistribute it freely,
// subject to the following restrictions:
//
// 1. The origin of this software must not be misrepresented;
//    you must not claim that you wrote the original software.
//    If you use this software in a product, an acknowledgment
//    in the product documentation would be appreciated but is not required.
//
// 2. Altered source versions must be plainly marked as such,
//    and must not be misrepresented as being the original software.
//
// 3. This notice may not be removed or altered from any source distribution.
//
////////////////////////////////////////////////////////////

////////////////////////////////////////////////////////////
// Headers
////////////////////////////////////////////////////////////
#include <SFML/Window/GlContext.hpp>
#include <SFML/Window/Context.hpp>
#include <SFML/Window/EglContext.hpp>
#include <SFML/System/Err.hpp>
#include <glad/gl.h>
#include <algorithm>
#include <vector>
#include <string>
#include <unordered_map>
#include <utility>
#include <cstdlib>
#include <cstring>
#include <cctype>
#include <cassert>
#include <mutex>
#include <optional>
#include <ios>


#if defined(SFML_SYSTEM_WINDOWS)

    #if defined(SFML_OPENGL_ES)

        using ContextType = sf::priv::EglContext;

    #else

        #include <SFML/Window/Win32/WglContext.hpp>
        using ContextType = sf::priv::WglContext;

    #endif

#elif defined(SFML_SYSTEM_LINUX) || defined(SFML_SYSTEM_FREEBSD) || defined(SFML_SYSTEM_OPENBSD) || defined(SFML_SYSTEM_NETBSD)

    #if defined(SFML_OPENGL_ES)

        using ContextType = sf::priv::EglContext;

    #else

        #include <SFML/Window/Unix/GlxContext.hpp>
        using ContextType = sf::priv::GlxContext;

    #endif

#elif defined(SFML_SYSTEM_MACOS)

    #include <SFML/Window/OSX/SFContext.hpp>
    using ContextType = sf::priv::SFContext;

#elif defined(SFML_SYSTEM_IOS)

    #include <SFML/Window/iOS/EaglContext.hpp>
    using ContextType = sf::priv::EaglContext;

#elif defined(SFML_SYSTEM_ANDROID)

    using ContextType = sf::priv::EglContext;

#endif

#if defined(SFML_SYSTEM_WINDOWS)

    using glEnableFuncType = void (APIENTRY *)(GLenum);
    using glGetErrorFuncType = GLenum (APIENTRY *)();
    using glGetIntegervFuncType = void (APIENTRY *)(GLenum, GLint*);
    using glGetStringFuncType = const GLubyte* (APIENTRY *)(GLenum);
    using glGetStringiFuncType = const GLubyte* (APIENTRY *)(GLenum, GLuint);
    using glIsEnabledFuncType = GLboolean (APIENTRY *)(GLenum);

#else

    using glEnableFuncType = void (*)(GLenum);
    using glGetErrorFuncType = GLenum (*)();
    using glGetIntegervFuncType = void (*)(GLenum, GLint*);
    using glGetStringFuncType = const GLubyte* (*)(GLenum);
    using glGetStringiFuncType = const GLubyte* (*)(GLenum, GLuint);
    using glIsEnabledFuncType = GLboolean (*)(GLenum);

#endif

#if !defined(GL_MULTISAMPLE)
    #define GL_MULTISAMPLE 0x809D
#endif

#if !defined(GL_MAJOR_VERSION)
    #define GL_MAJOR_VERSION 0x821B
#endif

#if !defined(GL_MINOR_VERSION)
    #define GL_MINOR_VERSION 0x821C
#endif

#if !defined(GL_NUM_EXTENSIONS)
    #define GL_NUM_EXTENSIONS 0x821D
#endif

#if !defined(GL_CONTEXT_FLAGS)
    #define GL_CONTEXT_FLAGS 0x821E
#endif

#if !defined(GL_FRAMEBUFFER_SRGB)
    #define GL_FRAMEBUFFER_SRGB 0x8DB9
#endif

#if !defined(GL_CONTEXT_FLAG_DEBUG_BIT)
    #define GL_CONTEXT_FLAG_DEBUG_BIT 0x00000002
#endif

#if !defined(GL_CONTEXT_PROFILE_MASK)
    #define GL_CONTEXT_PROFILE_MASK 0x9126
#endif

#if !defined(GL_CONTEXT_CORE_PROFILE_BIT)
    #define GL_CONTEXT_CORE_PROFILE_BIT 0x00000001
#endif

#if !defined(GL_CONTEXT_COMPATIBILITY_PROFILE_BIT)
    #define GL_CONTEXT_COMPATIBILITY_PROFILE_BIT 0x00000002
#endif


namespace
{
    // A nested named namespace is used here to allow unity builds of SFML.
    namespace GlContextImpl
    {
        // AMD drivers have issues with internal synchronization
        // We need to make sure that no operating system context
        // or pixel format operations are performed simultaneously
        // This mutex is also used to protect the shared context
        // from being locked on multiple threads and for managing
        // the resource count
        std::recursive_mutex mutex;

        // OpenGL resources counter
        unsigned int resourceCount = 0;

        // This per-thread variable holds the current context for each thread
        thread_local sf::priv::GlContext* currentContext(nullptr);

        // The hidden, inactive context that will be shared with all other contexts
        ContextType* sharedContext = nullptr;

        // Unique identifier, used for identifying contexts when managing unshareable OpenGL resources
        sf::Uint64 id = 1; // start at 1, zero is "no context"

        // Set containing callback functions to be called whenever a
        // context is going to be destroyed
        // Unshareable OpenGL resources rely on this to clean up properly
        // whenever a context containing them is destroyed
        using ContextDestroyCallbacks = std::unordered_map<sf::ContextDestroyCallback, void *>;
        ContextDestroyCallbacks contextDestroyCallbacks;

        // This structure contains all the state necessary to
        // track TransientContext usage
        struct TransientContext
        {
            ////////////////////////////////////////////////////////////
            /// \brief Constructor
            ///
            ////////////////////////////////////////////////////////////
            TransientContext() :
            referenceCount   (0),
<<<<<<< HEAD
            context          (0),
            sharedContextLock(),
=======
            context          (nullptr),
            sharedContextLock(nullptr),
>>>>>>> d10e32f9
            useSharedContext (false)
            {
                if (resourceCount == 0)
                {
                    context = new sf::Context;
                }
                else if (!currentContext)
                {
                    sharedContextLock.emplace(mutex);
                    useSharedContext = true;
                    sharedContext->setActive(true);
                }
            }

            ////////////////////////////////////////////////////////////
            /// \brief Destructor
            ///
            ////////////////////////////////////////////////////////////
            ~TransientContext()
            {
                if (useSharedContext)
                    sharedContext->setActive(false);

                sharedContextLock.reset();
                delete context;
            }

            ////////////////////////////////////////////////////////////
            /// Prevent copies.
            ///
            ////////////////////////////////////////////////////////////
            TransientContext(const TransientContext&) = delete;
            TransientContext& operator=(const TransientContext&) = delete;

            ///////////////////////////////////////////////////////////
            // Member data
            ////////////////////////////////////////////////////////////
            unsigned int                                          referenceCount;
            sf::Context*                                          context;
            std::optional<std::scoped_lock<std::recursive_mutex>> sharedContextLock;
            bool                                                  useSharedContext;
        };

        // This per-thread variable tracks if and how a transient
        // context is currently being used on the current thread
        thread_local TransientContext* transientContext(nullptr);

        // Supported OpenGL extensions
        std::vector<std::string> extensions;

        // Load our extensions vector with the supported extensions
        void loadExtensions()
        {
            extensions.clear();

            auto glGetErrorFunc = reinterpret_cast<glGetErrorFuncType>(sf::priv::GlContext::getFunction("glGetError"));
            auto glGetIntegervFunc = reinterpret_cast<glGetIntegervFuncType>(sf::priv::GlContext::getFunction("glGetIntegerv"));
            auto glGetStringFunc = reinterpret_cast<glGetStringFuncType>(sf::priv::GlContext::getFunction("glGetString"));

            if (!glGetErrorFunc || !glGetIntegervFunc || !glGetStringFunc)
                return;

            // Check whether a >= 3.0 context is available
            int majorVersion = 0;
            glGetIntegervFunc(GL_MAJOR_VERSION, &majorVersion);

            auto glGetStringiFunc = reinterpret_cast<glGetStringiFuncType>(sf::priv::GlContext::getFunction("glGetStringi"));

            if (glGetErrorFunc() == GL_INVALID_ENUM || !glGetStringiFunc)
            {
                // Try to load the < 3.0 way
                const char* extensionString = reinterpret_cast<const char*>(glGetStringFunc(GL_EXTENSIONS));

                do
                {
                    const char* extension = extensionString;

                    while (*extensionString && (*extensionString != ' '))
                        extensionString++;

                    extensions.emplace_back(extension, extensionString);
                }
                while (*extensionString++);
            }
            else
            {
                // Try to load the >= 3.0 way
                int numExtensions = 0;
                glGetIntegervFunc(GL_NUM_EXTENSIONS, &numExtensions);

                if (numExtensions)
                {
                    for (unsigned int i = 0; i < static_cast<unsigned int>(numExtensions); ++i)
                    {
                        const char* extensionString = reinterpret_cast<const char*>(glGetStringiFunc(GL_EXTENSIONS, i));
                        extensions.emplace_back(extensionString);
                    }
                }
            }
        }

        // Helper to parse OpenGL version strings
        bool parseVersionString(const char* version, const char* prefix, unsigned int &major, unsigned int &minor)
        {
            std::size_t prefixLength = std::strlen(prefix);

            if ((std::strlen(version) >= (prefixLength + 3)) &&
                (std::strncmp(version, prefix, prefixLength) == 0) &&
                std::isdigit(version[prefixLength]) &&
                (version[prefixLength + 1] == '.') &&
                std::isdigit(version[prefixLength + 2]))
            {
                major = static_cast<unsigned int>(version[prefixLength] - '0');
                minor = static_cast<unsigned int>(version[prefixLength + 2] - '0');

                return true;
            }

            return false;
        }
    }
}


namespace sf
{
namespace priv
{
////////////////////////////////////////////////////////////
void GlContext::initResource()
{
    using GlContextImpl::mutex;
    using GlContextImpl::resourceCount;
    using GlContextImpl::currentContext;
    using GlContextImpl::sharedContext;
    using GlContextImpl::loadExtensions;

    // Protect from concurrent access
    std::scoped_lock lock(mutex);

    // If this is the very first resource, trigger the global context initialization
    if (resourceCount == 0)
    {
        if (sharedContext)
        {
            // Increment the resources counter
            resourceCount++;

            return;
        }

        // Create the shared context
        sharedContext = new ContextType(nullptr);
        sharedContext->initialize(ContextSettings());

        // Load our extensions vector
        loadExtensions();

        // Deactivate the shared context so that others can activate it when necessary
        sharedContext->setActive(false);
    }

    // Increment the resources counter
    resourceCount++;
}


////////////////////////////////////////////////////////////
void GlContext::cleanupResource()
{
    using GlContextImpl::mutex;
    using GlContextImpl::resourceCount;
    using GlContextImpl::sharedContext;

    // Protect from concurrent access
    std::scoped_lock lock(mutex);

    // Decrement the resources counter
    resourceCount--;

    // If there's no more resource alive, we can trigger the global context cleanup
    if (resourceCount == 0)
    {
        if (!sharedContext)
            return;

        // Destroy the shared context
        delete sharedContext;
        sharedContext = nullptr;
    }
}


////////////////////////////////////////////////////////////
void GlContext::registerContextDestroyCallback(ContextDestroyCallback callback, void* arg)
{
    GlContextImpl::contextDestroyCallbacks.emplace(callback, arg);
}


////////////////////////////////////////////////////////////
void GlContext::acquireTransientContext()
{
    using GlContextImpl::mutex;
    using GlContextImpl::TransientContext;
    using GlContextImpl::transientContext;

    // Protect from concurrent access
    std::scoped_lock lock(mutex);

    // If this is the first TransientContextLock on this thread
    // construct the state object
    if (!transientContext)
        transientContext = new TransientContext;

    // Increase the reference count
    transientContext->referenceCount++;
}


////////////////////////////////////////////////////////////
void GlContext::releaseTransientContext()
{
    using GlContextImpl::mutex;
    using GlContextImpl::transientContext;

    // Protect from concurrent access
    std::scoped_lock lock(mutex);

    // Make sure a matching acquireTransientContext() was called
    assert(transientContext);

    // Decrease the reference count
    transientContext->referenceCount--;

    // If this is the last TransientContextLock that is released
    // destroy the state object
    if (transientContext->referenceCount == 0)
    {
        delete transientContext;
        transientContext = nullptr;
    }
}


////////////////////////////////////////////////////////////
GlContext* GlContext::create()
{
    using GlContextImpl::mutex;
    using GlContextImpl::sharedContext;

    // Make sure that there's an active context (context creation may need extensions, and thus a valid context)
    assert(sharedContext != nullptr);

    std::scoped_lock lock(mutex);

    GlContext* context = nullptr;

    // We don't use acquireTransientContext here since we have
    // to ensure we have exclusive access to the shared context
    // in order to make sure it is not active during context creation
    {
        sharedContext->setActive(true);

        // Create the context
        context = new ContextType(sharedContext);

        sharedContext->setActive(false);
    }

    context->initialize(ContextSettings());

    return context;
}


////////////////////////////////////////////////////////////
GlContext* GlContext::create(const ContextSettings& settings, const WindowImpl* owner, unsigned int bitsPerPixel)
{
    using GlContextImpl::mutex;
    using GlContextImpl::resourceCount;
    using GlContextImpl::sharedContext;
    using GlContextImpl::loadExtensions;

    // Make sure that there's an active context (context creation may need extensions, and thus a valid context)
    assert(sharedContext != nullptr);

    std::scoped_lock lock(mutex);

    // If resourceCount is 1 we know that we are inside sf::Context or sf::Window
    // Only in this situation we allow the user to indirectly re-create the shared context as a core context

    // Check if we need to convert our shared context into a core context
    if ((resourceCount == 1) &&
        (settings.attributeFlags & ContextSettings::Core) &&
        !(sharedContext->m_settings.attributeFlags & ContextSettings::Core))
    {
        // Re-create our shared context as a core context
        ContextSettings sharedSettings(0, 0, 0, settings.majorVersion, settings.minorVersion, settings.attributeFlags);

        delete sharedContext;
        sharedContext = new ContextType(nullptr, sharedSettings, 1, 1);
        sharedContext->initialize(sharedSettings);

        // Reload our extensions vector
        loadExtensions();
    }

    GlContext* context = nullptr;

    // We don't use acquireTransientContext here since we have
    // to ensure we have exclusive access to the shared context
    // in order to make sure it is not active during context creation
    {
        sharedContext->setActive(true);

        // Create the context
        context = new ContextType(sharedContext, settings, owner, bitsPerPixel);

        sharedContext->setActive(false);
    }

    context->initialize(settings);
    context->checkSettings(settings);

    return context;
}


////////////////////////////////////////////////////////////
GlContext* GlContext::create(const ContextSettings& settings, unsigned int width, unsigned int height)
{
    using GlContextImpl::mutex;
    using GlContextImpl::resourceCount;
    using GlContextImpl::sharedContext;
    using GlContextImpl::loadExtensions;

    // Make sure that there's an active context (context creation may need extensions, and thus a valid context)
    assert(sharedContext != nullptr);

    std::scoped_lock lock(mutex);

    // If resourceCount is 1 we know that we are inside sf::Context or sf::Window
    // Only in this situation we allow the user to indirectly re-create the shared context as a core context

    // Check if we need to convert our shared context into a core context
    if ((resourceCount == 1) &&
        (settings.attributeFlags & ContextSettings::Core) &&
        !(sharedContext->m_settings.attributeFlags & ContextSettings::Core))
    {
        // Re-create our shared context as a core context
        ContextSettings sharedSettings(0, 0, 0, settings.majorVersion, settings.minorVersion, settings.attributeFlags);

        delete sharedContext;
        sharedContext = new ContextType(nullptr, sharedSettings, 1, 1);
        sharedContext->initialize(sharedSettings);

        // Reload our extensions vector
        loadExtensions();
    }

    GlContext* context = nullptr;

    // We don't use acquireTransientContext here since we have
    // to ensure we have exclusive access to the shared context
    // in order to make sure it is not active during context creation
    {
        sharedContext->setActive(true);

        // Create the context
        context = new ContextType(sharedContext, settings, width, height);

        sharedContext->setActive(false);
    }

    context->initialize(settings);
    context->checkSettings(settings);

    return context;
}


////////////////////////////////////////////////////////////
bool GlContext::isExtensionAvailable(const char* name)
{
    using GlContextImpl::extensions;
    return std::find(extensions.begin(), extensions.end(), name) != extensions.end();
}


////////////////////////////////////////////////////////////
GlFunctionPointer GlContext::getFunction(const char* name)
{
    std::scoped_lock lock(GlContextImpl::mutex);

    return ContextType::getFunction(name);
}


////////////////////////////////////////////////////////////
const GlContext* GlContext::getActiveContext()
{
    using GlContextImpl::currentContext;
    return currentContext;
}


////////////////////////////////////////////////////////////
Uint64 GlContext::getActiveContextId()
{
    using GlContextImpl::currentContext;
    return currentContext ? currentContext->m_id : 0;
}


////////////////////////////////////////////////////////////
GlContext::~GlContext()
{
    using GlContextImpl::currentContext;
    using GlContextImpl::sharedContext;

    // Deactivate the context before killing it, unless we're inside Cleanup()
    if (sharedContext)
    {
        if (this == currentContext)
            currentContext = nullptr;
    }
}


////////////////////////////////////////////////////////////
const ContextSettings& GlContext::getSettings() const
{
    return m_settings;
}


////////////////////////////////////////////////////////////
bool GlContext::setActive(bool active)
{
    using GlContextImpl::mutex;
    using GlContextImpl::currentContext;
    using GlContextImpl::sharedContext;

    if (active)
    {
        if (this != currentContext)
        {
            std::scoped_lock lock(mutex);

            // Activate the context
            if (makeCurrent(true))
            {
                // Set it as the new current context for this thread
                currentContext = this;
                return true;
            }
            else
            {
                return false;
            }
        }
        else
        {
            // This context is already the active one on this thread, don't do anything
            return true;
        }
    }
    else
    {
        if (this == currentContext)
        {
            std::scoped_lock lock(mutex);

            // Deactivate the context
            if (makeCurrent(false))
            {
                currentContext = nullptr;
                return true;
            }
            else
            {
                return false;
            }
        }
        else
        {
            // This context is not the active one on this thread, don't do anything
            return true;
        }
    }
}


////////////////////////////////////////////////////////////
GlContext::GlContext() :
m_id(GlContextImpl::id++)
{
    // Nothing to do
}


////////////////////////////////////////////////////////////
int GlContext::evaluateFormat(unsigned int bitsPerPixel, const ContextSettings& settings, int colorBits, int depthBits, int stencilBits, int antialiasing, bool accelerated, bool sRgb)
{
    int colorDiff        = static_cast<int>(bitsPerPixel)               - colorBits;
    int depthDiff        = static_cast<int>(settings.depthBits)         - depthBits;
    int stencilDiff      = static_cast<int>(settings.stencilBits)       - stencilBits;
    int antialiasingDiff = static_cast<int>(settings.antialiasingLevel) - antialiasing;

    // Weight sub-scores so that better settings don't score equally as bad as worse settings
    colorDiff        *= ((colorDiff        > 0) ? 100000 : 1);
    depthDiff        *= ((depthDiff        > 0) ? 100000 : 1);
    stencilDiff      *= ((stencilDiff      > 0) ? 100000 : 1);
    antialiasingDiff *= ((antialiasingDiff > 0) ? 100000 : 1);

    // Aggregate the scores
    int score = std::abs(colorDiff) + std::abs(depthDiff) + std::abs(stencilDiff) + std::abs(antialiasingDiff);

    // If the user wants an sRGB capable format, try really hard to get one
    if (settings.sRgbCapable && !sRgb)
        score += 10000000;

    // Make sure we prefer hardware acceleration over features
    if (!accelerated)
        score += 100000000;

    return score;
}


////////////////////////////////////////////////////////////
void GlContext::cleanupUnsharedResources()
{
    using GlContextImpl::currentContext;
    using GlContextImpl::ContextDestroyCallbacks;
    using GlContextImpl::contextDestroyCallbacks;

    // Save the current context so we can restore it later
    GlContext* contextToRestore = currentContext;

    // If this context is already active there is no need to save it
    if (contextToRestore == this)
        contextToRestore = nullptr;

    // Make this context active so resources can be freed
    setActive(true);

    // Call the registered destruction callbacks
    for (auto& [callback, ptr] : contextDestroyCallbacks)
        callback(ptr);

    // Make the originally active context active again
    if (contextToRestore)
        contextToRestore->setActive(true);
}


////////////////////////////////////////////////////////////
void GlContext::initialize(const ContextSettings& requestedSettings)
{
    // Activate the context
    setActive(true);

    // Retrieve the context version number
    int majorVersion = 0;
    int minorVersion = 0;

    // Try the new way first
    auto glGetIntegervFunc = reinterpret_cast<glGetIntegervFuncType>(getFunction("glGetIntegerv"));
    auto glGetErrorFunc = reinterpret_cast<glGetErrorFuncType>(getFunction("glGetError"));
    auto glGetStringFunc = reinterpret_cast<glGetStringFuncType>(getFunction("glGetString"));
    auto glEnableFunc = reinterpret_cast<glEnableFuncType>(getFunction("glEnable"));
    auto glIsEnabledFunc = reinterpret_cast<glIsEnabledFuncType>(getFunction("glIsEnabled"));

    if (!glGetIntegervFunc || !glGetErrorFunc || !glGetStringFunc || !glEnableFunc || !glIsEnabledFunc)
    {
        err() << "Could not load necessary function to initialize OpenGL context" << errEndl;
        return;
    }

    glGetIntegervFunc(GL_MAJOR_VERSION, &majorVersion);
    glGetIntegervFunc(GL_MINOR_VERSION, &minorVersion);

    if (glGetErrorFunc() != GL_INVALID_ENUM)
    {
        m_settings.majorVersion = static_cast<unsigned int>(majorVersion);
        m_settings.minorVersion = static_cast<unsigned int>(minorVersion);
    }
    else
    {
        // Try the old way

        // If we can't get the version number, assume 1.1
        m_settings.majorVersion = 1;
        m_settings.minorVersion = 1;

        const char* version = reinterpret_cast<const char*>(glGetStringFunc(GL_VERSION));
        if (version)
        {
            // OpenGL ES Common Lite profile: The beginning of the returned string is "OpenGL ES-CL major.minor"
            // OpenGL ES Common profile:      The beginning of the returned string is "OpenGL ES-CM major.minor"
            // OpenGL ES Full profile:        The beginning of the returned string is "OpenGL ES major.minor"
            // Desktop OpenGL:                The beginning of the returned string is "major.minor"

            using GlContextImpl::parseVersionString;

            if (!parseVersionString(version, "OpenGL ES-CL ", m_settings.majorVersion, m_settings.minorVersion) &&
                !parseVersionString(version, "OpenGL ES-CM ", m_settings.majorVersion, m_settings.minorVersion) &&
                !parseVersionString(version, "OpenGL ES ",    m_settings.majorVersion, m_settings.minorVersion) &&
                !parseVersionString(version, "",              m_settings.majorVersion, m_settings.minorVersion))
            {
                err() << "Unable to parse OpenGL version string: \"" << version << "\", defaulting to 1.1" << errEndl;
            }
        }
        else
        {
            err() << "Unable to retrieve OpenGL version string, defaulting to 1.1" << errEndl;
        }
    }

    // 3.0 contexts only deprecate features, but do not remove them yet
    // 3.1 contexts remove features if ARB_compatibility is not present
    // 3.2+ contexts remove features only if a core profile is requested

    // If the context was created with wglCreateContext, it is guaranteed to be compatibility.
    // If a 3.0 context was created with wglCreateContextAttribsARB, it is guaranteed to be compatibility.
    // If a 3.1 context was created with wglCreateContextAttribsARB, the compatibility flag
    // is set only if ARB_compatibility is present
    // If a 3.2+ context was created with wglCreateContextAttribsARB, the compatibility flag
    // would have been set correctly already depending on whether ARB_create_context_profile is supported.

    // If the user requests a 3.0 context, it will be a compatibility context regardless of the requested profile.
    // If the user requests a 3.1 context and its creation was successful, the specification
    // states that it will not be a compatibility profile context regardless of the requested
    // profile unless ARB_compatibility is present.

    m_settings.attributeFlags = ContextSettings::Default;

    if (m_settings.majorVersion >= 3)
    {
        // Retrieve the context flags
        int flags = 0;
        glGetIntegervFunc(GL_CONTEXT_FLAGS, &flags);

        if (flags & GL_CONTEXT_FLAG_DEBUG_BIT)
            m_settings.attributeFlags |= ContextSettings::Debug;

        if ((m_settings.majorVersion == 3) && (m_settings.minorVersion == 1))
        {
            m_settings.attributeFlags |= ContextSettings::Core;

            auto glGetStringiFunc = reinterpret_cast<glGetStringiFuncType>(getFunction("glGetStringi"));

            if (glGetStringiFunc)
            {
                int numExtensions = 0;
                glGetIntegervFunc(GL_NUM_EXTENSIONS, &numExtensions);

                for (unsigned int i = 0; i < static_cast<unsigned int>(numExtensions); ++i)
                {
                    const char* extensionString = reinterpret_cast<const char*>(glGetStringiFunc(GL_EXTENSIONS, i));

                    if (std::strstr(extensionString, "GL_ARB_compatibility"))
                    {
                        m_settings.attributeFlags &= ~static_cast<Uint32>(ContextSettings::Core);
                        break;
                    }
                }
            }
        }
        else if ((m_settings.majorVersion > 3) || (m_settings.minorVersion >= 2))
        {
            // Retrieve the context profile
            int profile = 0;
            glGetIntegervFunc(GL_CONTEXT_PROFILE_MASK, &profile);

            if (profile & GL_CONTEXT_CORE_PROFILE_BIT)
                m_settings.attributeFlags |= ContextSettings::Core;
        }
    }

    // Enable anti-aliasing if requested by the user and supported
    if ((requestedSettings.antialiasingLevel > 0) && (m_settings.antialiasingLevel > 0))
    {
        glEnableFunc(GL_MULTISAMPLE);
    }
    else
    {
        m_settings.antialiasingLevel = 0;
    }

    // Enable sRGB if requested by the user and supported
    if (requestedSettings.sRgbCapable && m_settings.sRgbCapable)
    {
        glEnableFunc(GL_FRAMEBUFFER_SRGB);

        // Check to see if the enable was successful
        if (glIsEnabledFunc(GL_FRAMEBUFFER_SRGB) == GL_FALSE)
        {
            err() << "Warning: Failed to enable GL_FRAMEBUFFER_SRGB" << errEndl;
            m_settings.sRgbCapable = false;
        }
    }
    else
    {
        m_settings.sRgbCapable = false;
    }
}


////////////////////////////////////////////////////////////
void GlContext::checkSettings(const ContextSettings& requestedSettings)
{
    // Perform checks to inform the user if they are getting a context they might not have expected

    auto glGetStringFunc = reinterpret_cast<glGetStringFuncType>(getFunction("glGetString"));

    if (!glGetStringFunc)
    {
        err() << "Could not load glGetString function" << errEndl;

        return;
    }

    // Detect any known non-accelerated implementations and warn
    const char* vendorName = reinterpret_cast<const char*>(glGetStringFunc(GL_VENDOR));
    const char* rendererName = reinterpret_cast<const char*>(glGetStringFunc(GL_RENDERER));

    if (vendorName && rendererName)
    {
        if ((std::strcmp(vendorName, "Microsoft Corporation") == 0) && (std::strcmp(rendererName, "GDI Generic") == 0))
        {
            err() << "Warning: Detected \"Microsoft Corporation GDI Generic\" OpenGL implementation" << errEndl
                  << "The current OpenGL implementation is not hardware-accelerated" << errEndl;
        }
    }

    int version = static_cast<int>(m_settings.majorVersion * 10u + m_settings.minorVersion);
    int requestedVersion = static_cast<int>(requestedSettings.majorVersion * 10u + requestedSettings.minorVersion);

    if ((m_settings.attributeFlags    != requestedSettings.attributeFlags)    ||
        (version                      <  requestedVersion)                    ||
        (m_settings.stencilBits       <  requestedSettings.stencilBits)       ||
        (m_settings.antialiasingLevel <  requestedSettings.antialiasingLevel) ||
        (m_settings.depthBits         <  requestedSettings.depthBits)         ||
        (!m_settings.sRgbCapable      && requestedSettings.sRgbCapable))
    {
        err() << "Warning: The created OpenGL context does not fully meet the settings that were requested" << errEndl;
        err() << "Requested: version = " << requestedSettings.majorVersion << "." << requestedSettings.minorVersion
              << " ; depth bits = " << requestedSettings.depthBits
              << " ; stencil bits = " << requestedSettings.stencilBits
              << " ; AA level = " << requestedSettings.antialiasingLevel
              << std::boolalpha
              << " ; core = " << ((requestedSettings.attributeFlags & ContextSettings::Core) != 0)
              << " ; debug = " << ((requestedSettings.attributeFlags & ContextSettings::Debug) != 0)
              << " ; sRGB = " << requestedSettings.sRgbCapable
              << std::noboolalpha << errEndl;
        err() << "Created: version = " << m_settings.majorVersion << "." << m_settings.minorVersion
              << " ; depth bits = " << m_settings.depthBits
              << " ; stencil bits = " << m_settings.stencilBits
              << " ; AA level = " << m_settings.antialiasingLevel
              << std::boolalpha
              << " ; core = " << ((m_settings.attributeFlags & ContextSettings::Core) != 0)
              << " ; debug = " << ((m_settings.attributeFlags & ContextSettings::Debug) != 0)
              << " ; sRGB = " << m_settings.sRgbCapable
              << std::noboolalpha << errEndl;
    }
}

} // namespace priv

} // namespace sf<|MERGE_RESOLUTION|>--- conflicted
+++ resolved
@@ -189,13 +189,8 @@
             ////////////////////////////////////////////////////////////
             TransientContext() :
             referenceCount   (0),
-<<<<<<< HEAD
-            context          (0),
+            context          (nullptr),
             sharedContextLock(),
-=======
-            context          (nullptr),
-            sharedContextLock(nullptr),
->>>>>>> d10e32f9
             useSharedContext (false)
             {
                 if (resourceCount == 0)
