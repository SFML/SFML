////////////////////////////////////////////////////////////
//
// SFML - Simple and Fast Multimedia Library
// Copyright (C) 2007-2021 Laurent Gomila (laurent@sfml-dev.org)
//
// This software is provided 'as-is', without any express or implied warranty.
// In no event will the authors be held liable for any damages arising from the use of this software.
//
// Permission is granted to anyone to use this software for any purpose,
// including commercial applications, and to alter it and redistribute it freely,
// subject to the following restrictions:
//
// 1. The origin of this software must not be misrepresented;
//    you must not claim that you wrote the original software.
//    If you use this software in a product, an acknowledgment
//    in the product documentation would be appreciated but is not required.
//
// 2. Altered source versions must be plainly marked as such,
//    and must not be misrepresented as being the original software.
//
// 3. This notice may not be removed or altered from any source distribution.
//
////////////////////////////////////////////////////////////

////////////////////////////////////////////////////////////
// Headers
////////////////////////////////////////////////////////////
#include <SFML/Window/GlContext.hpp>
#include <SFML/Window/Context.hpp>
#include <SFML/Window/EglContext.hpp>
#include <SFML/System/Err.hpp>
#include <glad/gl.h>
#include <algorithm>
#include <vector>
#include <string>
#include <set>
#include <utility>
#include <cstdlib>
#include <cstring>
#include <cctype>
#include <cassert>
#include <mutex>
#include <optional>
#include <ios>


#if defined(SFML_SYSTEM_WINDOWS)

    #if defined(SFML_OPENGL_ES)

        typedef sf::priv::EglContext ContextType;

    #else

        #include <SFML/Window/Win32/WglContext.hpp>
        typedef sf::priv::WglContext ContextType;

    #endif

#elif defined(SFML_SYSTEM_LINUX) || defined(SFML_SYSTEM_FREEBSD) || defined(SFML_SYSTEM_OPENBSD) || defined(SFML_SYSTEM_NETBSD)

    #if defined(SFML_OPENGL_ES)

        typedef sf::priv::EglContext ContextType;

    #else

        #include <SFML/Window/Unix/GlxContext.hpp>
        typedef sf::priv::GlxContext ContextType;

    #endif

#elif defined(SFML_SYSTEM_MACOS)

    #include <SFML/Window/OSX/SFContext.hpp>
    typedef sf::priv::SFContext ContextType;

#elif defined(SFML_SYSTEM_IOS)

    #include <SFML/Window/iOS/EaglContext.hpp>
    typedef sf::priv::EaglContext ContextType;

#elif defined(SFML_SYSTEM_ANDROID)

    typedef sf::priv::EglContext ContextType;

#endif

#if defined(SFML_SYSTEM_WINDOWS)

    typedef void (APIENTRY *glEnableFuncType)(GLenum);
    typedef GLenum (APIENTRY *glGetErrorFuncType)();
    typedef void (APIENTRY *glGetIntegervFuncType)(GLenum, GLint*);
    typedef const GLubyte* (APIENTRY *glGetStringFuncType)(GLenum);
    typedef const GLubyte* (APIENTRY *glGetStringiFuncType)(GLenum, GLuint);
    typedef GLboolean (APIENTRY *glIsEnabledFuncType)(GLenum);

#else

    typedef void (*glEnableFuncType)(GLenum);
    typedef GLenum (*glGetErrorFuncType)();
    typedef void (*glGetIntegervFuncType)(GLenum, GLint*);
    typedef const GLubyte* (*glGetStringFuncType)(GLenum);
    typedef const GLubyte* (*glGetStringiFuncType)(GLenum, GLuint);
    typedef GLboolean (*glIsEnabledFuncType)(GLenum);

#endif

#if !defined(GL_MULTISAMPLE)
    #define GL_MULTISAMPLE 0x809D
#endif

#if !defined(GL_MAJOR_VERSION)
    #define GL_MAJOR_VERSION 0x821B
#endif

#if !defined(GL_MINOR_VERSION)
    #define GL_MINOR_VERSION 0x821C
#endif

#if !defined(GL_NUM_EXTENSIONS)
    #define GL_NUM_EXTENSIONS 0x821D
#endif

#if !defined(GL_CONTEXT_FLAGS)
    #define GL_CONTEXT_FLAGS 0x821E
#endif

#if !defined(GL_FRAMEBUFFER_SRGB)
    #define GL_FRAMEBUFFER_SRGB 0x8DB9
#endif

#if !defined(GL_CONTEXT_FLAG_DEBUG_BIT)
    #define GL_CONTEXT_FLAG_DEBUG_BIT 0x00000002
#endif

#if !defined(GL_CONTEXT_PROFILE_MASK)
    #define GL_CONTEXT_PROFILE_MASK 0x9126
#endif

#if !defined(GL_CONTEXT_CORE_PROFILE_BIT)
    #define GL_CONTEXT_CORE_PROFILE_BIT 0x00000001
#endif

#if !defined(GL_CONTEXT_COMPATIBILITY_PROFILE_BIT)
    #define GL_CONTEXT_COMPATIBILITY_PROFILE_BIT 0x00000002
#endif


namespace
{
    // A nested named namespace is used here to allow unity builds of SFML.
    namespace GlContextImpl
    {
        // AMD drivers have issues with internal synchronization
        // We need to make sure that no operating system context
        // or pixel format operations are performed simultaneously
        // This mutex is also used to protect the shared context
        // from being locked on multiple threads and for managing
        // the resource count
        std::recursive_mutex mutex;

        // OpenGL resources counter
        unsigned int resourceCount = 0;

        // This per-thread variable holds the current context for each thread
        thread_local sf::priv::GlContext* currentContext(nullptr);

        // The hidden, inactive context that will be shared with all other contexts
        ContextType* sharedContext = nullptr;

        // Unique identifier, used for identifying contexts when managing unshareable OpenGL resources
        sf::Uint64 id = 1; // start at 1, zero is "no context"

        // Set containing callback functions to be called whenever a
        // context is going to be destroyed
        // Unshareable OpenGL resources rely on this to clean up properly
        // whenever a context containing them is destroyed
        typedef std::set<std::pair<sf::ContextDestroyCallback, void*> > ContextDestroyCallbacks;
        ContextDestroyCallbacks contextDestroyCallbacks;

        // This structure contains all the state necessary to
        // track TransientContext usage
        struct TransientContext
        {
            ////////////////////////////////////////////////////////////
            /// \brief Constructor
            ///
            ////////////////////////////////////////////////////////////
            TransientContext() :
            referenceCount   (0),
            context          (0),
            sharedContextLock(),
            useSharedContext (false)
            {
                if (resourceCount == 0)
                {
                    context = new sf::Context;
                }
                else if (!currentContext)
                {
                    sharedContextLock.emplace(mutex);
                    useSharedContext = true;
                    sharedContext->setActive(true);
                }
            }

            ////////////////////////////////////////////////////////////
            /// \brief Destructor
            ///
            ////////////////////////////////////////////////////////////
            ~TransientContext()
            {
                if (useSharedContext)
                    sharedContext->setActive(false);

                sharedContextLock.reset();
                delete context;
            }

            ////////////////////////////////////////////////////////////
            /// Prevent copies.
            ///
            ////////////////////////////////////////////////////////////
            TransientContext(const TransientContext&) = delete;
            TransientContext& operator=(const TransientContext&) = delete;

            ///////////////////////////////////////////////////////////
            // Member data
            ////////////////////////////////////////////////////////////
            unsigned int                                          referenceCount;
            sf::Context*                                          context;
            std::optional<std::scoped_lock<std::recursive_mutex>> sharedContextLock;
            bool                                                  useSharedContext;
        };

        // This per-thread variable tracks if and how a transient
        // context is currently being used on the current thread
        thread_local TransientContext* transientContext(nullptr);

        // Supported OpenGL extensions
        std::vector<std::string> extensions;

        // Load our extensions vector with the supported extensions
        void loadExtensions()
        {
            extensions.clear();

            glGetErrorFuncType glGetErrorFunc = reinterpret_cast<glGetErrorFuncType>(sf::priv::GlContext::getFunction("glGetError"));
            glGetIntegervFuncType glGetIntegervFunc = reinterpret_cast<glGetIntegervFuncType>(sf::priv::GlContext::getFunction("glGetIntegerv"));
            glGetStringFuncType glGetStringFunc = reinterpret_cast<glGetStringFuncType>(sf::priv::GlContext::getFunction("glGetString"));

            if (!glGetErrorFunc || !glGetIntegervFunc || !glGetStringFunc)
                return;

            // Check whether a >= 3.0 context is available
            int majorVersion = 0;
            glGetIntegervFunc(GL_MAJOR_VERSION, &majorVersion);

            glGetStringiFuncType glGetStringiFunc = reinterpret_cast<glGetStringiFuncType>(sf::priv::GlContext::getFunction("glGetStringi"));

            if (glGetErrorFunc() == GL_INVALID_ENUM || !glGetStringiFunc)
            {
                // Try to load the < 3.0 way
                const char* extensionString = reinterpret_cast<const char*>(glGetStringFunc(GL_EXTENSIONS));

                do
                {
                    const char* extension = extensionString;

                    while (*extensionString && (*extensionString != ' '))
                        extensionString++;

                    extensions.emplace_back(extension, extensionString);
                }
                while (*extensionString++);
            }
            else
            {
                // Try to load the >= 3.0 way
                int numExtensions = 0;
                glGetIntegervFunc(GL_NUM_EXTENSIONS, &numExtensions);

                if (numExtensions)
                {
                    for (unsigned int i = 0; i < static_cast<unsigned int>(numExtensions); ++i)
                    {
                        const char* extensionString = reinterpret_cast<const char*>(glGetStringiFunc(GL_EXTENSIONS, i));

                        extensions.push_back(extensionString);
                    }
                }
            }
        }

        // Helper to parse OpenGL version strings
        bool parseVersionString(const char* version, const char* prefix, unsigned int &major, unsigned int &minor)
        {
            std::size_t prefixLength = std::strlen(prefix);

<<<<<<< HEAD
        if ((std::strlen(version) >= (prefixLength + 3)) &&
            (std::strncmp(version, prefix, prefixLength) == 0) &&
            std::isdigit(version[prefixLength]) &&
            (version[prefixLength + 1] == '.') &&
            std::isdigit(version[prefixLength + 2]))
        {
            major = static_cast<unsigned int>(version[prefixLength] - '0');
            minor = static_cast<unsigned int>(version[prefixLength + 2] - '0');
=======
            if ((std::strlen(version) >= (prefixLength + 3)) &&
                (std::strncmp(version, prefix, prefixLength) == 0) &&
                std::isdigit(version[prefixLength]) &&
                (version[prefixLength + 1] == '.') &&
                std::isdigit(version[prefixLength + 2]))
            {
                major = static_cast<unsigned int>(version[prefixLength] - '0');
                minor = static_cast<unsigned int>(version[prefixLength + 2] - '0');
>>>>>>> 6cf124db

                return true;
            }

            return false;
        }
    }
}


namespace sf
{
namespace priv
{
////////////////////////////////////////////////////////////
void GlContext::initResource()
{
    using GlContextImpl::mutex;
    using GlContextImpl::resourceCount;
    using GlContextImpl::currentContext;
    using GlContextImpl::sharedContext;
    using GlContextImpl::loadExtensions;

    // Protect from concurrent access
    std::scoped_lock lock(mutex);

    // If this is the very first resource, trigger the global context initialization
    if (resourceCount == 0)
    {
        if (sharedContext)
        {
            // Increment the resources counter
            resourceCount++;

            return;
        }

        // Create the shared context
        sharedContext = new ContextType(nullptr);
        sharedContext->initialize(ContextSettings());

        // Load our extensions vector
        loadExtensions();

        // Deactivate the shared context so that others can activate it when necessary
        sharedContext->setActive(false);
    }

    // Increment the resources counter
    resourceCount++;
}


////////////////////////////////////////////////////////////
void GlContext::cleanupResource()
{
    using GlContextImpl::mutex;
    using GlContextImpl::resourceCount;
    using GlContextImpl::sharedContext;

    // Protect from concurrent access
    std::scoped_lock lock(mutex);

    // Decrement the resources counter
    resourceCount--;

    // If there's no more resource alive, we can trigger the global context cleanup
    if (resourceCount == 0)
    {
        if (!sharedContext)
            return;

        // Destroy the shared context
        delete sharedContext;
        sharedContext = nullptr;
    }
}


////////////////////////////////////////////////////////////
void GlContext::registerContextDestroyCallback(ContextDestroyCallback callback, void* arg)
{
    GlContextImpl::contextDestroyCallbacks.emplace(callback, arg);
}


////////////////////////////////////////////////////////////
void GlContext::acquireTransientContext()
{
    using GlContextImpl::mutex;
    using GlContextImpl::TransientContext;
    using GlContextImpl::transientContext;

    // Protect from concurrent access
    std::scoped_lock lock(mutex);

    // If this is the first TransientContextLock on this thread
    // construct the state object
    if (!transientContext)
        transientContext = new TransientContext;

    // Increase the reference count
    transientContext->referenceCount++;
}


////////////////////////////////////////////////////////////
void GlContext::releaseTransientContext()
{
    using GlContextImpl::mutex;
    using GlContextImpl::transientContext;

    // Protect from concurrent access
    std::scoped_lock lock(mutex);

    // Make sure a matching acquireTransientContext() was called
    assert(transientContext);

    // Decrease the reference count
    transientContext->referenceCount--;

    // If this is the last TransientContextLock that is released
    // destroy the state object
    if (transientContext->referenceCount == 0)
    {
        delete transientContext;
        transientContext = nullptr;
    }
}


////////////////////////////////////////////////////////////
GlContext* GlContext::create()
{
    using GlContextImpl::mutex;
    using GlContextImpl::sharedContext;

    // Make sure that there's an active context (context creation may need extensions, and thus a valid context)
    assert(sharedContext != nullptr);

    std::scoped_lock lock(mutex);

    GlContext* context = nullptr;

    // We don't use acquireTransientContext here since we have
    // to ensure we have exclusive access to the shared context
    // in order to make sure it is not active during context creation
    {
        sharedContext->setActive(true);

        // Create the context
        context = new ContextType(sharedContext);

        sharedContext->setActive(false);
    }

    context->initialize(ContextSettings());

    return context;
}


////////////////////////////////////////////////////////////
GlContext* GlContext::create(const ContextSettings& settings, const WindowImpl* owner, unsigned int bitsPerPixel)
{
    using GlContextImpl::mutex;
    using GlContextImpl::resourceCount;
    using GlContextImpl::sharedContext;
    using GlContextImpl::loadExtensions;

    // Make sure that there's an active context (context creation may need extensions, and thus a valid context)
    assert(sharedContext != nullptr);

    std::scoped_lock lock(mutex);

    // If resourceCount is 1 we know that we are inside sf::Context or sf::Window
    // Only in this situation we allow the user to indirectly re-create the shared context as a core context

    // Check if we need to convert our shared context into a core context
    if ((resourceCount == 1) &&
        (settings.attributeFlags & ContextSettings::Core) &&
        !(sharedContext->m_settings.attributeFlags & ContextSettings::Core))
    {
        // Re-create our shared context as a core context
        ContextSettings sharedSettings(0, 0, 0, settings.majorVersion, settings.minorVersion, settings.attributeFlags);

        delete sharedContext;
        sharedContext = new ContextType(nullptr, sharedSettings, 1, 1);
        sharedContext->initialize(sharedSettings);

        // Reload our extensions vector
        loadExtensions();
    }

    GlContext* context = nullptr;

    // We don't use acquireTransientContext here since we have
    // to ensure we have exclusive access to the shared context
    // in order to make sure it is not active during context creation
    {
        sharedContext->setActive(true);

        // Create the context
        context = new ContextType(sharedContext, settings, owner, bitsPerPixel);

        sharedContext->setActive(false);
    }

    context->initialize(settings);
    context->checkSettings(settings);

    return context;
}


////////////////////////////////////////////////////////////
GlContext* GlContext::create(const ContextSettings& settings, unsigned int width, unsigned int height)
{
    using GlContextImpl::mutex;
    using GlContextImpl::resourceCount;
    using GlContextImpl::sharedContext;
    using GlContextImpl::loadExtensions;

    // Make sure that there's an active context (context creation may need extensions, and thus a valid context)
    assert(sharedContext != nullptr);

    std::scoped_lock lock(mutex);

    // If resourceCount is 1 we know that we are inside sf::Context or sf::Window
    // Only in this situation we allow the user to indirectly re-create the shared context as a core context

    // Check if we need to convert our shared context into a core context
    if ((resourceCount == 1) &&
        (settings.attributeFlags & ContextSettings::Core) &&
        !(sharedContext->m_settings.attributeFlags & ContextSettings::Core))
    {
        // Re-create our shared context as a core context
        ContextSettings sharedSettings(0, 0, 0, settings.majorVersion, settings.minorVersion, settings.attributeFlags);

        delete sharedContext;
        sharedContext = new ContextType(nullptr, sharedSettings, 1, 1);
        sharedContext->initialize(sharedSettings);

        // Reload our extensions vector
        loadExtensions();
    }

    GlContext* context = nullptr;

    // We don't use acquireTransientContext here since we have
    // to ensure we have exclusive access to the shared context
    // in order to make sure it is not active during context creation
    {
        sharedContext->setActive(true);

        // Create the context
        context = new ContextType(sharedContext, settings, width, height);

        sharedContext->setActive(false);
    }

    context->initialize(settings);
    context->checkSettings(settings);

    return context;
}


////////////////////////////////////////////////////////////
bool GlContext::isExtensionAvailable(const char* name)
{
    using GlContextImpl::extensions;
    return std::find(extensions.begin(), extensions.end(), name) != extensions.end();
}


////////////////////////////////////////////////////////////
GlFunctionPointer GlContext::getFunction(const char* name)
{
    std::scoped_lock lock(GlContextImpl::mutex);

    return ContextType::getFunction(name);
}


////////////////////////////////////////////////////////////
const GlContext* GlContext::getActiveContext()
{
    using GlContextImpl::currentContext;
    return currentContext;
}


////////////////////////////////////////////////////////////
Uint64 GlContext::getActiveContextId()
{
    using GlContextImpl::currentContext;
    return currentContext ? currentContext->m_id : 0;
}


////////////////////////////////////////////////////////////
GlContext::~GlContext()
{
    using GlContextImpl::currentContext;
    using GlContextImpl::sharedContext;

    // Deactivate the context before killing it, unless we're inside Cleanup()
    if (sharedContext)
    {
        if (this == currentContext)
            currentContext = nullptr;
    }
}


////////////////////////////////////////////////////////////
const ContextSettings& GlContext::getSettings() const
{
    return m_settings;
}


////////////////////////////////////////////////////////////
bool GlContext::setActive(bool active)
{
    using GlContextImpl::mutex;
    using GlContextImpl::currentContext;
    using GlContextImpl::sharedContext;

    if (active)
    {
        if (this != currentContext)
        {
            std::scoped_lock lock(mutex);

            // Activate the context
            if (makeCurrent(true))
            {
                // Set it as the new current context for this thread
                currentContext = this;
                return true;
            }
            else
            {
                return false;
            }
        }
        else
        {
            // This context is already the active one on this thread, don't do anything
            return true;
        }
    }
    else
    {
        if (this == currentContext)
        {
            std::scoped_lock lock(mutex);

            // Deactivate the context
            if (makeCurrent(false))
            {
                currentContext = nullptr;
                return true;
            }
            else
            {
                return false;
            }
        }
        else
        {
            // This context is not the active one on this thread, don't do anything
            return true;
        }
    }
}


////////////////////////////////////////////////////////////
GlContext::GlContext() :
m_id(GlContextImpl::id++)
{
    // Nothing to do
}


////////////////////////////////////////////////////////////
int GlContext::evaluateFormat(unsigned int bitsPerPixel, const ContextSettings& settings, int colorBits, int depthBits, int stencilBits, int antialiasing, bool accelerated, bool sRgb)
{
    int colorDiff        = static_cast<int>(bitsPerPixel)               - colorBits;
    int depthDiff        = static_cast<int>(settings.depthBits)         - depthBits;
    int stencilDiff      = static_cast<int>(settings.stencilBits)       - stencilBits;
    int antialiasingDiff = static_cast<int>(settings.antialiasingLevel) - antialiasing;

    // Weight sub-scores so that better settings don't score equally as bad as worse settings
    colorDiff        *= ((colorDiff        > 0) ? 100000 : 1);
    depthDiff        *= ((depthDiff        > 0) ? 100000 : 1);
    stencilDiff      *= ((stencilDiff      > 0) ? 100000 : 1);
    antialiasingDiff *= ((antialiasingDiff > 0) ? 100000 : 1);

    // Aggregate the scores
    int score = std::abs(colorDiff) + std::abs(depthDiff) + std::abs(stencilDiff) + std::abs(antialiasingDiff);

    // If the user wants an sRGB capable format, try really hard to get one
    if (settings.sRgbCapable && !sRgb)
        score += 10000000;

    // Make sure we prefer hardware acceleration over features
    if (!accelerated)
        score += 100000000;

    return score;
}


////////////////////////////////////////////////////////////
void GlContext::cleanupUnsharedResources()
{
    using GlContextImpl::currentContext;
    using GlContextImpl::ContextDestroyCallbacks;
    using GlContextImpl::contextDestroyCallbacks;

    // Save the current context so we can restore it later
    GlContext* contextToRestore = currentContext;

    // If this context is already active there is no need to save it
    if (contextToRestore == this)
        contextToRestore = nullptr;

    // Make this context active so resources can be freed
    setActive(true);

    // Call the registered destruction callbacks
    for (ContextDestroyCallbacks::iterator iter = contextDestroyCallbacks.begin(); iter != contextDestroyCallbacks.end(); ++iter)
        iter->first(iter->second);

    // Make the originally active context active again
    if (contextToRestore)
        contextToRestore->setActive(true);
}


////////////////////////////////////////////////////////////
void GlContext::initialize(const ContextSettings& requestedSettings)
{
    // Activate the context
    setActive(true);

    // Retrieve the context version number
    int majorVersion = 0;
    int minorVersion = 0;

    // Try the new way first
    glGetIntegervFuncType glGetIntegervFunc = reinterpret_cast<glGetIntegervFuncType>(getFunction("glGetIntegerv"));
    glGetErrorFuncType glGetErrorFunc = reinterpret_cast<glGetErrorFuncType>(getFunction("glGetError"));
    glGetStringFuncType glGetStringFunc = reinterpret_cast<glGetStringFuncType>(getFunction("glGetString"));
    glEnableFuncType glEnableFunc = reinterpret_cast<glEnableFuncType>(getFunction("glEnable"));
    glIsEnabledFuncType glIsEnabledFunc = reinterpret_cast<glIsEnabledFuncType>(getFunction("glIsEnabled"));

    if (!glGetIntegervFunc || !glGetErrorFunc || !glGetStringFunc || !glEnableFunc || !glIsEnabledFunc)
    {
        err() << "Could not load necessary function to initialize OpenGL context" << errEndl;
        return;
    }

    glGetIntegervFunc(GL_MAJOR_VERSION, &majorVersion);
    glGetIntegervFunc(GL_MINOR_VERSION, &minorVersion);

    if (glGetErrorFunc() != GL_INVALID_ENUM)
    {
        m_settings.majorVersion = static_cast<unsigned int>(majorVersion);
        m_settings.minorVersion = static_cast<unsigned int>(minorVersion);
    }
    else
    {
        // Try the old way

        // If we can't get the version number, assume 1.1
        m_settings.majorVersion = 1;
        m_settings.minorVersion = 1;

        const char* version = reinterpret_cast<const char*>(glGetStringFunc(GL_VERSION));
        if (version)
        {
            // OpenGL ES Common Lite profile: The beginning of the returned string is "OpenGL ES-CL major.minor"
            // OpenGL ES Common profile:      The beginning of the returned string is "OpenGL ES-CM major.minor"
            // OpenGL ES Full profile:        The beginning of the returned string is "OpenGL ES major.minor"
            // Desktop OpenGL:                The beginning of the returned string is "major.minor"

            using GlContextImpl::parseVersionString;

            if (!parseVersionString(version, "OpenGL ES-CL ", m_settings.majorVersion, m_settings.minorVersion) &&
                !parseVersionString(version, "OpenGL ES-CM ", m_settings.majorVersion, m_settings.minorVersion) &&
                !parseVersionString(version, "OpenGL ES ",    m_settings.majorVersion, m_settings.minorVersion) &&
                !parseVersionString(version, "",              m_settings.majorVersion, m_settings.minorVersion))
            {
                err() << "Unable to parse OpenGL version string: \"" << version << "\", defaulting to 1.1" << errEndl;
            }
        }
        else
        {
            err() << "Unable to retrieve OpenGL version string, defaulting to 1.1" << errEndl;
        }
    }

    // 3.0 contexts only deprecate features, but do not remove them yet
    // 3.1 contexts remove features if ARB_compatibility is not present
    // 3.2+ contexts remove features only if a core profile is requested

    // If the context was created with wglCreateContext, it is guaranteed to be compatibility.
    // If a 3.0 context was created with wglCreateContextAttribsARB, it is guaranteed to be compatibility.
    // If a 3.1 context was created with wglCreateContextAttribsARB, the compatibility flag
    // is set only if ARB_compatibility is present
    // If a 3.2+ context was created with wglCreateContextAttribsARB, the compatibility flag
    // would have been set correctly already depending on whether ARB_create_context_profile is supported.

    // If the user requests a 3.0 context, it will be a compatibility context regardless of the requested profile.
    // If the user requests a 3.1 context and its creation was successful, the specification
    // states that it will not be a compatibility profile context regardless of the requested
    // profile unless ARB_compatibility is present.

    m_settings.attributeFlags = ContextSettings::Default;

    if (m_settings.majorVersion >= 3)
    {
        // Retrieve the context flags
        int flags = 0;
        glGetIntegervFunc(GL_CONTEXT_FLAGS, &flags);

        if (flags & GL_CONTEXT_FLAG_DEBUG_BIT)
            m_settings.attributeFlags |= ContextSettings::Debug;

        if ((m_settings.majorVersion == 3) && (m_settings.minorVersion == 1))
        {
            m_settings.attributeFlags |= ContextSettings::Core;

            glGetStringiFuncType glGetStringiFunc = reinterpret_cast<glGetStringiFuncType>(getFunction("glGetStringi"));

            if (glGetStringiFunc)
            {
                int numExtensions = 0;
                glGetIntegervFunc(GL_NUM_EXTENSIONS, &numExtensions);

                for (unsigned int i = 0; i < static_cast<unsigned int>(numExtensions); ++i)
                {
                    const char* extensionString = reinterpret_cast<const char*>(glGetStringiFunc(GL_EXTENSIONS, i));

                    if (std::strstr(extensionString, "GL_ARB_compatibility"))
                    {
                        m_settings.attributeFlags &= ~static_cast<Uint32>(ContextSettings::Core);
                        break;
                    }
                }
            }
        }
        else if ((m_settings.majorVersion > 3) || (m_settings.minorVersion >= 2))
        {
            // Retrieve the context profile
            int profile = 0;
            glGetIntegervFunc(GL_CONTEXT_PROFILE_MASK, &profile);

            if (profile & GL_CONTEXT_CORE_PROFILE_BIT)
                m_settings.attributeFlags |= ContextSettings::Core;
        }
    }

    // Enable anti-aliasing if requested by the user and supported
    if ((requestedSettings.antialiasingLevel > 0) && (m_settings.antialiasingLevel > 0))
    {
        glEnableFunc(GL_MULTISAMPLE);
    }
    else
    {
        m_settings.antialiasingLevel = 0;
    }

    // Enable sRGB if requested by the user and supported
    if (requestedSettings.sRgbCapable && m_settings.sRgbCapable)
    {
        glEnableFunc(GL_FRAMEBUFFER_SRGB);

        // Check to see if the enable was successful
        if (glIsEnabledFunc(GL_FRAMEBUFFER_SRGB) == GL_FALSE)
        {
            err() << "Warning: Failed to enable GL_FRAMEBUFFER_SRGB" << errEndl;
            m_settings.sRgbCapable = false;
        }
    }
    else
    {
        m_settings.sRgbCapable = false;
    }
}


////////////////////////////////////////////////////////////
void GlContext::checkSettings(const ContextSettings& requestedSettings)
{
    // Perform checks to inform the user if they are getting a context they might not have expected

    glGetStringFuncType glGetStringFunc = reinterpret_cast<glGetStringFuncType>(getFunction("glGetString"));

    if (!glGetStringFunc)
    {
        err() << "Could not load glGetString function" << errEndl;

        return;
    }

    // Detect any known non-accelerated implementations and warn
    const char* vendorName = reinterpret_cast<const char*>(glGetStringFunc(GL_VENDOR));
    const char* rendererName = reinterpret_cast<const char*>(glGetStringFunc(GL_RENDERER));

    if (vendorName && rendererName)
    {
        if ((std::strcmp(vendorName, "Microsoft Corporation") == 0) && (std::strcmp(rendererName, "GDI Generic") == 0))
        {
            err() << "Warning: Detected \"Microsoft Corporation GDI Generic\" OpenGL implementation" << errEndl
                  << "The current OpenGL implementation is not hardware-accelerated" << errEndl;
        }
    }

    int version = static_cast<int>(m_settings.majorVersion * 10u + m_settings.minorVersion);
    int requestedVersion = static_cast<int>(requestedSettings.majorVersion * 10u + requestedSettings.minorVersion);

    if ((m_settings.attributeFlags    != requestedSettings.attributeFlags)    ||
        (version                      <  requestedVersion)                    ||
        (m_settings.stencilBits       <  requestedSettings.stencilBits)       ||
        (m_settings.antialiasingLevel <  requestedSettings.antialiasingLevel) ||
        (m_settings.depthBits         <  requestedSettings.depthBits)         ||
        (!m_settings.sRgbCapable      && requestedSettings.sRgbCapable))
    {
        err() << "Warning: The created OpenGL context does not fully meet the settings that were requested" << errEndl;
        err() << "Requested: version = " << requestedSettings.majorVersion << "." << requestedSettings.minorVersion
              << " ; depth bits = " << requestedSettings.depthBits
              << " ; stencil bits = " << requestedSettings.stencilBits
              << " ; AA level = " << requestedSettings.antialiasingLevel
              << std::boolalpha
              << " ; core = " << ((requestedSettings.attributeFlags & ContextSettings::Core) != 0)
              << " ; debug = " << ((requestedSettings.attributeFlags & ContextSettings::Debug) != 0)
              << " ; sRGB = " << requestedSettings.sRgbCapable
              << std::noboolalpha << errEndl;
        err() << "Created: version = " << m_settings.majorVersion << "." << m_settings.minorVersion
              << " ; depth bits = " << m_settings.depthBits
              << " ; stencil bits = " << m_settings.stencilBits
              << " ; AA level = " << m_settings.antialiasingLevel
              << std::boolalpha
              << " ; core = " << ((m_settings.attributeFlags & ContextSettings::Core) != 0)
              << " ; debug = " << ((m_settings.attributeFlags & ContextSettings::Debug) != 0)
              << " ; sRGB = " << m_settings.sRgbCapable
              << std::noboolalpha << errEndl;
    }
}

} // namespace priv

} // namespace sf<|MERGE_RESOLUTION|>--- conflicted
+++ resolved
@@ -298,16 +298,6 @@
         {
             std::size_t prefixLength = std::strlen(prefix);
 
-<<<<<<< HEAD
-        if ((std::strlen(version) >= (prefixLength + 3)) &&
-            (std::strncmp(version, prefix, prefixLength) == 0) &&
-            std::isdigit(version[prefixLength]) &&
-            (version[prefixLength + 1] == '.') &&
-            std::isdigit(version[prefixLength + 2]))
-        {
-            major = static_cast<unsigned int>(version[prefixLength] - '0');
-            minor = static_cast<unsigned int>(version[prefixLength + 2] - '0');
-=======
             if ((std::strlen(version) >= (prefixLength + 3)) &&
                 (std::strncmp(version, prefix, prefixLength) == 0) &&
                 std::isdigit(version[prefixLength]) &&
@@ -316,7 +306,6 @@
             {
                 major = static_cast<unsigned int>(version[prefixLength] - '0');
                 minor = static_cast<unsigned int>(version[prefixLength + 2] - '0');
->>>>>>> 6cf124db
 
                 return true;
             }
