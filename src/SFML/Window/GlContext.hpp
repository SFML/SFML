////////////////////////////////////////////////////////////
//
// SFML - Simple and Fast Multimedia Library
// Copyright (C) 2007-2021 Laurent Gomila (laurent@sfml-dev.org)
//
// This software is provided 'as-is', without any express or implied warranty.
// In no event will the authors be held liable for any damages arising from the use of this software.
//
// Permission is granted to anyone to use this software for any purpose,
// including commercial applications, and to alter it and redistribute it freely,
// subject to the following restrictions:
//
// 1. The origin of this software must not be misrepresented;
//    you must not claim that you wrote the original software.
//    If you use this software in a product, an acknowledgment
//    in the product documentation would be appreciated but is not required.
//
// 2. Altered source versions must be plainly marked as such,
//    and must not be misrepresented as being the original software.
//
// 3. This notice may not be removed or altered from any source distribution.
//
////////////////////////////////////////////////////////////

#ifndef SFML_GLCONTEXT_HPP
#define SFML_GLCONTEXT_HPP

////////////////////////////////////////////////////////////
// Headers
////////////////////////////////////////////////////////////
#include <SFML/Config.hpp>
#include <SFML/Window/Context.hpp>
#include <SFML/Window/ContextSettings.hpp>
#include <SFML/Window/GlResource.hpp>


namespace sf
{
namespace priv
{
class WindowImpl;

////////////////////////////////////////////////////////////
/// \brief Abstract class representing an OpenGL context
///
////////////////////////////////////////////////////////////
class GlContext
{
public:

    ////////////////////////////////////////////////////////////
    /// \brief Perform resource initialization
    ///
    /// This function is called every time an OpenGL resource is
    /// created. When the first resource is initialized, it makes
    /// sure that everything is ready for contexts to work properly.
    ///
    ////////////////////////////////////////////////////////////
    static void initResource();

    ////////////////////////////////////////////////////////////
    /// \brief Perform resource cleanup
    ///
    /// This function is called every time an OpenGL resource is
    /// destroyed. When the last resource is destroyed, it makes
    /// sure that everything that was created by initResource()
    /// is properly released.
    ///
    ////////////////////////////////////////////////////////////
    static void cleanupResource();

    ////////////////////////////////////////////////////////////
    /// \brief Register a function to be called when a context is destroyed
    ///
    /// This is used for internal purposes in order to properly
    /// clean up OpenGL resources that cannot be shared bwteen
    /// contexts.
    ///
    /// \param callback Function to be called when a context is destroyed
    /// \param arg      Argument to pass when calling the function
    ///
    ////////////////////////////////////////////////////////////
    static void registerContextDestroyCallback(ContextDestroyCallback callback, void* arg);

    ////////////////////////////////////////////////////////////
    /// \brief Acquires a context for short-term use on the current thread
    ///
    ////////////////////////////////////////////////////////////
    static void acquireTransientContext();

    ////////////////////////////////////////////////////////////
    /// \brief Releases a context after short-term use on the current thread
    ///
    ////////////////////////////////////////////////////////////
    static void releaseTransientContext();

    ////////////////////////////////////////////////////////////
    /// \brief Create a new context, not associated to a window
    ///
    /// This function automatically chooses the specialized class
    /// to use according to the OS.
    ///
    /// \return Pointer to the created context (don't forget to delete it)
    ///
    ////////////////////////////////////////////////////////////
    static GlContext* create();

    ////////////////////////////////////////////////////////////
    /// \brief Create a new context attached to a window
    ///
    /// This function automatically chooses the specialized class
    /// to use according to the OS.
    ///
    /// \param settings     Creation parameters
    /// \param owner        Pointer to the owner window
    /// \param bitsPerPixel Pixel depth (in bits per pixel)
    ///
    /// \return Pointer to the created context
    ///
    ////////////////////////////////////////////////////////////
    static GlContext* create(const ContextSettings& settings, const WindowImpl* owner, unsigned int bitsPerPixel);

    ////////////////////////////////////////////////////////////
    /// \brief Create a new context that embeds its own rendering target
    ///
    /// This function automatically chooses the specialized class
    /// to use according to the OS.
    ///
    /// \param settings Creation parameters
    /// \param width    Back buffer width
    /// \param height   Back buffer height
    ///
    /// \return Pointer to the created context
    ///
    ////////////////////////////////////////////////////////////
    static GlContext* create(const ContextSettings& settings, unsigned int width, unsigned int height);

public:
    ////////////////////////////////////////////////////////////
    /// \brief Check whether a given OpenGL extension is available
    ///
    /// \param name Name of the extension to check for
    ///
    /// \return True if available, false if unavailable
    ///
    ////////////////////////////////////////////////////////////
    static bool isExtensionAvailable(const char* name);

    ////////////////////////////////////////////////////////////
    /// \brief Get the address of an OpenGL function
    ///
    /// \param name Name of the function to get the address of
    ///
    /// \return Address of the OpenGL function, 0 on failure
    ///
    ////////////////////////////////////////////////////////////
    static GlFunctionPointer getFunction(const char* name);

    ////////////////////////////////////////////////////////////
    /// \brief Get the currently active context
    ///
<<<<<<< HEAD
    /// \return The currently active context or nullptr if none is active
=======
    /// \return The currently active context or a null pointer if none is active
>>>>>>> 245e8c05
    ///
    ////////////////////////////////////////////////////////////
    static const GlContext* getActiveContext();

    ////////////////////////////////////////////////////////////
    /// \brief Get the currently active context's ID
    ///
    /// The context ID is used to identify contexts when
    /// managing unshareable OpenGL resources.
    ///
    /// \return The active context's ID or 0 if no context is currently active
    ///
    ////////////////////////////////////////////////////////////
    static Uint64 getActiveContextId();

    ////////////////////////////////////////////////////////////
    /// \brief Destructor
    ///
    ////////////////////////////////////////////////////////////
    virtual ~GlContext();

    ////////////////////////////////////////////////////////////
    /// Prevent copies.
    ///
    ////////////////////////////////////////////////////////////
    GlContext(const GlContext&) = delete;
    GlContext& operator=(const GlContext&) = delete;

    ////////////////////////////////////////////////////////////
    /// \brief Get the settings of the context
    ///
    /// Note that these settings may be different than the ones
    /// passed to the constructor; they are indeed adjusted if the
    /// original settings are not directly supported by the system.
    ///
    /// \return Structure containing the settings
    ///
    ////////////////////////////////////////////////////////////
    const ContextSettings& getSettings() const;

    ////////////////////////////////////////////////////////////
    /// \brief Activate or deactivate the context as the current target for rendering
    ///
    /// A context is active only on the current thread, if you want to
    /// make it active on another thread you have to deactivate it
    /// on the previous thread first if it was active.
    /// Only one context can be active on a thread at a time, thus
    /// the context previously active (if any) automatically gets deactivated.
    ///
    /// \param active True to activate, false to deactivate
    ///
    /// \return True if operation was successful, false otherwise
    ///
    ////////////////////////////////////////////////////////////
    bool setActive(bool active);

    ////////////////////////////////////////////////////////////
    /// \brief Display what has been rendered to the context so far
    ///
    ////////////////////////////////////////////////////////////
    virtual void display() = 0;

    ////////////////////////////////////////////////////////////
    /// \brief Enable or disable vertical synchronization
    ///
    /// Activating vertical synchronization will limit the number
    /// of frames displayed to the refresh rate of the monitor.
    /// This can avoid some visual artifacts, and limit the framerate
    /// to a good value (but not constant across different computers).
    ///
    /// \param enabled True to enable v-sync, false to deactivate
    ///
    ////////////////////////////////////////////////////////////
    virtual void setVerticalSyncEnabled(bool enabled) = 0;

protected:

    ////////////////////////////////////////////////////////////
    /// \brief Default constructor
    ///
    /// This constructor is meant for derived classes only.
    ///
    ////////////////////////////////////////////////////////////
    GlContext();

    ////////////////////////////////////////////////////////////
    /// \brief Activate the context as the current target
    ///        for rendering
    ///
    /// \param current Whether to make the context current or no longer current
    ///
    /// \return True on success, false if any error happened
    ///
    ////////////////////////////////////////////////////////////
    virtual bool makeCurrent(bool current) = 0;

    ////////////////////////////////////////////////////////////
    /// \brief Notify unshared GlResources of context destruction
    ///
    ////////////////////////////////////////////////////////////
    void cleanupUnsharedResources();

    ////////////////////////////////////////////////////////////
    /// \brief Evaluate a pixel format configuration
    ///
    /// This functions can be used by implementations that have
    /// several valid formats and want to get the best one.
    /// A score is returned for the given configuration: the
    /// lower the score is, the better the configuration is.
    ///
    /// \param bitsPerPixel Requested pixel depth (bits per pixel)
    /// \param settings     Requested additional settings
    /// \param colorBits    Color bits of the configuration to evaluate
    /// \param depthBits    Depth bits of the configuration to evaluate
    /// \param stencilBits  Stencil bits of the configuration to evaluate
    /// \param antialiasing Antialiasing level of the configuration to evaluate
    /// \param accelerated  Whether the pixel format is hardware accelerated
    /// \param sRgb         Whether the pixel format is sRGB capable
    ///
    /// \return Score of the configuration
    ///
    ////////////////////////////////////////////////////////////
    static int evaluateFormat(unsigned int bitsPerPixel, const ContextSettings& settings, int colorBits, int depthBits, int stencilBits, int antialiasing, bool accelerated, bool sRgb);

    ////////////////////////////////////////////////////////////
    // Member data
    ////////////////////////////////////////////////////////////
    ContextSettings m_settings; //!< Creation settings of the context

private:

    ////////////////////////////////////////////////////////////
    /// \brief Perform various initializations after the context construction
    /// \param requestedSettings Requested settings during context creation
    ///
    ////////////////////////////////////////////////////////////
    void initialize(const ContextSettings& requestedSettings);

    ////////////////////////////////////////////////////////////
    /// \brief Check whether the context is compatible with the requested settings
    /// \param requestedSettings Requested settings during context creation
    ///
    ////////////////////////////////////////////////////////////
    void checkSettings(const ContextSettings& requestedSettings);

    ////////////////////////////////////////////////////////////
    // Member data
    ////////////////////////////////////////////////////////////
    const Uint64 m_id; //!< Unique number that identifies the context
};

} // namespace priv

} // namespace sf


#endif // SFML_GLCONTEXT_HPP<|MERGE_RESOLUTION|>--- conflicted
+++ resolved
@@ -159,11 +159,7 @@
     ////////////////////////////////////////////////////////////
     /// \brief Get the currently active context
     ///
-<<<<<<< HEAD
-    /// \return The currently active context or nullptr if none is active
-=======
     /// \return The currently active context or a null pointer if none is active
->>>>>>> 245e8c05
     ///
     ////////////////////////////////////////////////////////////
     static const GlContext* getActiveContext();
