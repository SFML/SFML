--- conflicted
+++ resolved
@@ -68,11 +68,7 @@
     ////////////////////////////////////////////////////////////
     /// \brief Copy the devices associated with this HID manager
     ///
-<<<<<<< HEAD
-    /// \return a retained CFSetRef of IOHIDDeviceRef or nullptr
-=======
     /// \return a retained CFSetRef of IOHIDDeviceRef or a null pointer
->>>>>>> 245e8c05
     ///
     ////////////////////////////////////////////////////////////
     CFSetRef copyJoysticks();
