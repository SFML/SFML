////////////////////////////////////////////////////////////
//
// SFML - Simple and Fast Multimedia Library
// Copyright (C) 2007-2021 Laurent Gomila (laurent@sfml-dev.org)
//
// This software is provided 'as-is', without any express or implied warranty.
// In no event will the authors be held liable for any damages arising from the use of this software.
//
// Permission is granted to anyone to use this software for any purpose,
// including commercial applications, and to alter it and redistribute it freely,
// subject to the following restrictions:
//
// 1. The origin of this software must not be misrepresented;
//    you must not claim that you wrote the original software.
//    If you use this software in a product, an acknowledgment
//    in the product documentation would be appreciated but is not required.
//
// 2. Altered source versions must be plainly marked as such,
//    and must not be misrepresented as being the original software.
//
// 3. This notice may not be removed or altered from any source distribution.
//
////////////////////////////////////////////////////////////

////////////////////////////////////////////////////////////
// Headers
////////////////////////////////////////////////////////////
#include <SFML/System/Err.hpp>
#include <SFML/Window/Unix/Display.hpp>
#include <X11/keysym.h>
#include <cassert>
#include <cstdlib>
#include <mutex>
#include <unordered_map>


namespace
{
    // The shared display and its reference counter
    Display* sharedDisplay = nullptr;
    unsigned int referenceCount = 0;
    std::recursive_mutex mutex;

    typedef std::unordered_map<std::string, Atom> AtomMap;
    AtomMap atoms;
}

namespace sf
{
namespace priv
{
////////////////////////////////////////////////////////////
Display* OpenDisplay()
{
    std::scoped_lock lock(mutex);

    if (referenceCount == 0)
    {
        sharedDisplay = XOpenDisplay(nullptr);

        // Opening display failed: The best we can do at the moment is to output a meaningful error message
        // and cause an abnormal program termination
        if (!sharedDisplay)
        {
            err() << "Failed to open X11 display; make sure the DISPLAY environment variable is set correctly" << errEndl;
            std::abort();
        }
    }

    referenceCount++;
    return sharedDisplay;
}


////////////////////////////////////////////////////////////
void CloseDisplay(Display* display)
{
    std::scoped_lock lock(mutex);

    assert(display == sharedDisplay);

    referenceCount--;
    if (referenceCount == 0)
        XCloseDisplay(display);
}


////////////////////////////////////////////////////////////
Atom getAtom(const std::string& name, bool onlyIfExists)
{
<<<<<<< HEAD
    if (auto iter = atoms.find(name); iter != atoms.end())
        return iter->second;
=======
    if (auto it = atoms.find(name); it != atoms.end())
        return it->second;
>>>>>>> 6d8ad470

    Display* display = OpenDisplay();

    Atom atom = XInternAtom(display, name.c_str(), onlyIfExists ? True : False);

    CloseDisplay(display);

    atoms[name] = atom;

    return atom;
}

} // namespace priv

} // namespace sf<|MERGE_RESOLUTION|>--- conflicted
+++ resolved
@@ -88,13 +88,8 @@
 ////////////////////////////////////////////////////////////
 Atom getAtom(const std::string& name, bool onlyIfExists)
 {
-<<<<<<< HEAD
-    if (auto iter = atoms.find(name); iter != atoms.end())
-        return iter->second;
-=======
     if (auto it = atoms.find(name); it != atoms.end())
         return it->second;
->>>>>>> 6d8ad470
 
     Display* display = OpenDisplay();
 
