--- conflicted
+++ resolved
@@ -30,12 +30,8 @@
 #include <X11/keysym.h>
 #include <cassert>
 #include <cstdlib>
-<<<<<<< HEAD
-#include <map>
 #include <mutex>
-=======
 #include <unordered_map>
->>>>>>> 4dfb8dae
 
 
 namespace
