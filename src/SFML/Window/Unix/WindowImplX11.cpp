--- conflicted
+++ resolved
@@ -71,11 +71,7 @@
     {
         sf::priv::WindowImplX11*              fullscreenWindow = nullptr;
         std::vector<sf::priv::WindowImplX11*> allWindows;
-<<<<<<< HEAD
-        std::recursive_mutex                            allWindowsMutex;
-=======
         std::recursive_mutex                  allWindowsMutex;
->>>>>>> 5523c0fc
         sf::String                            windowManagerName;
 
         sf::String                            wmAbsPosGood[] = { "Enlightenment", "FVWM", "i3" };
