--- conflicted
+++ resolved
@@ -1202,13 +1202,8 @@
     bool sfmlWindowFocused = false;
 
     {
-<<<<<<< HEAD
         std::scoped_lock lock(allWindowsMutex);
-        for (std::vector<WindowImplX11*>::iterator itr = allWindows.begin(); itr != allWindows.end(); ++itr)
-=======
-        Lock lock(allWindowsMutex);
         for (sf::priv::WindowImplX11* windowPtr : allWindows)
->>>>>>> 465e5536
         {
             if (windowPtr->hasFocus())
             {
