////////////////////////////////////////////////////////////
//
// SFML - Simple and Fast Multimedia Library
// Copyright (C) 2007-2021 Laurent Gomila (laurent@sfml-dev.org)
//
// This software is provided 'as-is', without any express or implied warranty.
// In no event will the authors be held liable for any damages arising from the use of this software.
//
// Permission is granted to anyone to use this software for any purpose,
// including commercial applications, and to alter it and redistribute it freely,
// subject to the following restrictions:
//
// 1. The origin of this software must not be misrepresented;
//    you must not claim that you wrote the original software.
//    If you use this software in a product, an acknowledgment
//    in the product documentation would be appreciated but is not required.
//
// 2. Altered source versions must be plainly marked as such,
//    and must not be misrepresented as being the original software.
//
// 3. This notice may not be removed or altered from any source distribution.
//
////////////////////////////////////////////////////////////

////////////////////////////////////////////////////////////
// Headers
////////////////////////////////////////////////////////////
#include <SFML/Window/Unix/WindowImplX11.hpp>
#include <SFML/Window/Unix/ClipboardImpl.hpp>
#include <SFML/Window/Unix/Display.hpp>
#include <SFML/Window/Unix/InputImpl.hpp>
#include <SFML/System/Utf.hpp>
#include <SFML/System/Err.hpp>
#include <SFML/System/Sleep.hpp>

#include <X11/Xlibint.h>
#undef min // Defined by `Xlibint.h`, conflicts with standard headers
#undef max // Defined by `Xlibint.h`, conflicts with standard headers

#include <X11/Xutil.h>
#include <X11/Xatom.h>
#include <X11/keysym.h>
#include <X11/extensions/Xrandr.h>
#include <sys/types.h>
#include <sys/stat.h>
#include <unistd.h>
#include <libgen.h>
#include <fcntl.h>
#include <algorithm>
#include <vector>
#include <string>
#include <cstring>
#include <cassert>
<<<<<<< HEAD
#include <mutex>
=======
>>>>>>> 6cf124db

#ifdef SFML_OPENGL_ES
    #include <SFML/Window/EglContext.hpp>
    typedef sf::priv::EglContext ContextType;
#else
    #include <SFML/Window/Unix/GlxContext.hpp>
    typedef sf::priv::GlxContext ContextType;
#endif

////////////////////////////////////////////////////////////
// Private data
////////////////////////////////////////////////////////////
namespace
{
    // A nested named namespace is used here to allow unity builds of SFML.
    namespace WindowsImplX11Impl
    {
        sf::priv::WindowImplX11*              fullscreenWindow = nullptr;
        std::vector<sf::priv::WindowImplX11*> allWindows;
        std::recursive_mutex                            allWindowsMutex;
        sf::String                            windowManagerName;

        sf::String                            wmAbsPosGood[] = { "Enlightenment", "FVWM", "i3" };

        static const unsigned long            eventMask = FocusChangeMask      | ButtonPressMask     |
                                                        ButtonReleaseMask    | ButtonMotionMask    |
                                                        PointerMotionMask    | KeyPressMask        |
                                                        KeyReleaseMask       | StructureNotifyMask |
                                                        EnterWindowMask      | LeaveWindowMask     |
                                                        VisibilityChangeMask | PropertyChangeMask;

        static const unsigned int             maxTrialsCount = 5;

<<<<<<< HEAD
    // Predicate we use to find key repeat events in processEvent
    struct KeyRepeatFinder
    {
        KeyRepeatFinder(unsigned int initalKeycode, Time initialTime) : keycode(initalKeycode), time(initialTime) {}
=======
        // Predicate we use to find key repeat events in processEvent
        struct KeyRepeatFinder
        {
            KeyRepeatFinder(unsigned int initalKeycode, Time initialTime) : keycode(initalKeycode), time(initialTime) {}
>>>>>>> 6cf124db

            // Predicate operator that checks event type, keycode and timestamp
            bool operator()(const XEvent& event)
            {
                return ((event.type == KeyPress) && (event.xkey.keycode == keycode) && (event.xkey.time - time < 2));
            }

            unsigned int keycode;
            Time time;
        };

        // Filter the events received by windows (only allow those matching a specific window)
        Bool checkEvent(::Display*, XEvent* event, XPointer userData)
        {
            // Just check if the event matches the window
            return event->xany.window == reinterpret_cast< ::Window >(userData);
        }

        // Find the name of the current executable
        std::string findExecutableName()
        {
            // We use /proc/self/cmdline to get the command line
            // the user used to invoke this instance of the application
            int file = ::open("/proc/self/cmdline", O_RDONLY | O_NONBLOCK);

            if (file < 0)
                return "sfml";

            std::vector<char> buffer(256, 0);
            std::size_t offset = 0;
            ssize_t result = 0;

<<<<<<< HEAD
        while ((result = read(file, &buffer[offset], 256)) > 0)
        {
            buffer.resize(buffer.size() + static_cast<std::size_t>(result), 0);
            offset += static_cast<std::size_t>(result);
        }
=======
            while ((result = read(file, &buffer[offset], 256)) > 0)
            {
                buffer.resize(buffer.size() + static_cast<std::size_t>(result), 0);
                offset += static_cast<std::size_t>(result);
            }
>>>>>>> 6cf124db

            ::close(file);

            if (offset)
            {
                buffer[offset] = 0;

                // Remove the path to keep the executable name only
                return basename(&buffer[0]);
            }

            // Default fallback name
            return "sfml";
        }

        // Check if Extended Window Manager Hints are supported
        bool ewmhSupported()
        {
            static bool checked = false;
            static bool ewmhSupported = false;

            if (checked)
                return ewmhSupported;

            checked = true;

            Atom netSupportingWmCheck = sf::priv::getAtom("_NET_SUPPORTING_WM_CHECK", true);
            Atom netSupported = sf::priv::getAtom("_NET_SUPPORTED", true);

            if (!netSupportingWmCheck || !netSupported)
                return false;

            ::Display* display = sf::priv::OpenDisplay();

            Atom actualType;
            int actualFormat;
            unsigned long numItems;
            unsigned long numBytes;
            unsigned char* data;

            int result = XGetWindowProperty(display,
                                            DefaultRootWindow(display),
                                            netSupportingWmCheck,
                                            0,
                                            1,
                                            False,
                                            XA_WINDOW,
                                            &actualType,
                                            &actualFormat,
                                            &numItems,
                                            &numBytes,
                                            &data);

            if (result != Success || actualType != XA_WINDOW || numItems != 1)
            {
                if (result == Success)
                    XFree(data);

                sf::priv::CloseDisplay(display);
                return false;
            }

            #pragma GCC diagnostic push
            #pragma GCC diagnostic ignored "-Wcast-align"
            ::Window rootWindow = *reinterpret_cast< ::Window* >(data);
            #pragma GCC diagnostic pop

            XFree(data);

            if (!rootWindow)
            {
                sf::priv::CloseDisplay(display);
                return false;
            }

            result = XGetWindowProperty(display,
                                        rootWindow,
                                        netSupportingWmCheck,
                                        0,
                                        1,
                                        False,
                                        XA_WINDOW,
                                        &actualType,
                                        &actualFormat,
                                        &numItems,
                                        &numBytes,
                                        &data);

            if (result != Success || actualType != XA_WINDOW || numItems != 1)
            {
                if (result == Success)
                    XFree(data);

                sf::priv::CloseDisplay(display);
                return false;
            }

            #pragma GCC diagnostic push
            #pragma GCC diagnostic ignored "-Wcast-align"
            ::Window childWindow = *reinterpret_cast< ::Window* >(data);
            #pragma GCC diagnostic pop

            XFree(data);

            if (!childWindow)
            {
                sf::priv::CloseDisplay(display);
                return false;
            }

            // Conforming window managers should return the same window for both queries
            if (rootWindow != childWindow)
            {
                sf::priv::CloseDisplay(display);
                return false;
            }

            ewmhSupported = true;

            // We try to get the name of the window manager
            // for window manager specific workarounds
            Atom netWmName = sf::priv::getAtom("_NET_WM_NAME", true);

            if (!netWmName)
            {
                sf::priv::CloseDisplay(display);
                return true;
            }

            Atom utf8StringType = sf::priv::getAtom("UTF8_STRING");

            if (!utf8StringType)
                utf8StringType = XA_STRING;

            result = XGetWindowProperty(display,
                                        rootWindow,
                                        netWmName,
                                        0,
                                        0x7fffffff,
                                        False,
                                        utf8StringType,
                                        &actualType,
                                        &actualFormat,
                                        &numItems,
                                        &numBytes,
                                        &data);

            if (actualType && numItems)
            {
                // It seems the wm name string reply is not necessarily
                // null-terminated. The work around is to get its actual
                // length to build a proper string
                const char* begin = reinterpret_cast<const char*>(data);
                const char* end = begin + numItems;
                windowManagerName = sf::String::fromUtf8(begin, end);
            }

            if (result == Success)
                XFree(data);

            sf::priv::CloseDisplay(display);

            return true;
        }

        // Get the parent window.
        ::Window getParentWindow(::Display* disp, ::Window win)
        {
            ::Window root, parent;
            ::Window* children = nullptr;
            unsigned int numChildren;

            XQueryTree(disp, win, &root, &parent, &children, &numChildren);

            // Children information is not used, so must be freed.
            if (children != nullptr)
                XFree(children);

            return parent;
        }

        // Get the Frame Extents from EWMH WMs that support it.
        bool getEWMHFrameExtents(::Display* disp, ::Window win,
            long& xFrameExtent, long& yFrameExtent)
        {
            if (!ewmhSupported())
                return false;

            Atom frameExtents = sf::priv::getAtom("_NET_FRAME_EXTENTS", true);

            if (frameExtents == None)
                return false;

            bool gotFrameExtents = false;
            Atom actualType;
            int actualFormat;
            unsigned long numItems;
            unsigned long numBytesLeft;
            unsigned char* data = nullptr;

            int result = XGetWindowProperty(disp,
                                            win,
                                            frameExtents,
                                            0,
                                            4,
                                            False,
                                            XA_CARDINAL,
                                            &actualType,
                                            &actualFormat,
                                            &numItems,
                                            &numBytesLeft,
                                            &data);

            if ((result == Success) && (actualType == XA_CARDINAL) &&
                (actualFormat == 32) && (numItems == 4) && (numBytesLeft == 0) &&
                (data != nullptr))
            {
                gotFrameExtents = true;

<<<<<<< HEAD
            long* extents = reinterpret_cast<long*>(data);
=======
                #pragma GCC diagnostic push
                #pragma GCC diagnostic ignored "-Wcast-align"
                long* extents = reinterpret_cast<long*>(data);
                #pragma GCC diagnostic pop
>>>>>>> 6cf124db

                xFrameExtent = extents[0]; // Left.
                yFrameExtent = extents[2]; // Top.
            }

            // Always free data.
            if (data != nullptr)
                XFree(data);

            return gotFrameExtents;
        }

        // Check if the current WM is in the list of good WMs that provide
        // a correct absolute position for the window when queried.
        bool isWMAbsolutePositionGood()
        {
            // This can only work with EWMH, to get the name.
            if (!ewmhSupported())
                return false;

            for (size_t i = 0; i < (sizeof(wmAbsPosGood) / sizeof(wmAbsPosGood[0])); i++)
            {
                if (wmAbsPosGood[i] == windowManagerName)
                    return true;
            }

            return false;
        }

        sf::Keyboard::Key keysymToSF(KeySym symbol)
        {
            switch (symbol)
            {
                case XK_Shift_L:      return sf::Keyboard::LShift;
                case XK_Shift_R:      return sf::Keyboard::RShift;
                case XK_Control_L:    return sf::Keyboard::LControl;
                case XK_Control_R:    return sf::Keyboard::RControl;
                case XK_Alt_L:        return sf::Keyboard::LAlt;
                case XK_Alt_R:        return sf::Keyboard::RAlt;
                case XK_Super_L:      return sf::Keyboard::LSystem;
                case XK_Super_R:      return sf::Keyboard::RSystem;
                case XK_Menu:         return sf::Keyboard::Menu;
                case XK_Escape:       return sf::Keyboard::Escape;
                case XK_semicolon:    return sf::Keyboard::Semicolon;
                case XK_slash:        return sf::Keyboard::Slash;
                case XK_equal:        return sf::Keyboard::Equal;
                case XK_minus:        return sf::Keyboard::Hyphen;
                case XK_bracketleft:  return sf::Keyboard::LBracket;
                case XK_bracketright: return sf::Keyboard::RBracket;
                case XK_comma:        return sf::Keyboard::Comma;
                case XK_period:       return sf::Keyboard::Period;
                case XK_apostrophe:   return sf::Keyboard::Quote;
                case XK_backslash:    return sf::Keyboard::Backslash;
                case XK_grave:        return sf::Keyboard::Tilde;
                case XK_space:        return sf::Keyboard::Space;
                case XK_Return:       return sf::Keyboard::Enter;
                case XK_KP_Enter:     return sf::Keyboard::Enter;
                case XK_BackSpace:    return sf::Keyboard::Backspace;
                case XK_Tab:          return sf::Keyboard::Tab;
                case XK_Prior:        return sf::Keyboard::PageUp;
                case XK_Next:         return sf::Keyboard::PageDown;
                case XK_End:          return sf::Keyboard::End;
                case XK_Home:         return sf::Keyboard::Home;
                case XK_Insert:       return sf::Keyboard::Insert;
                case XK_Delete:       return sf::Keyboard::Delete;
                case XK_KP_Add:       return sf::Keyboard::Add;
                case XK_KP_Subtract:  return sf::Keyboard::Subtract;
                case XK_KP_Multiply:  return sf::Keyboard::Multiply;
                case XK_KP_Divide:    return sf::Keyboard::Divide;
                case XK_Pause:        return sf::Keyboard::Pause;
                case XK_F1:           return sf::Keyboard::F1;
                case XK_F2:           return sf::Keyboard::F2;
                case XK_F3:           return sf::Keyboard::F3;
                case XK_F4:           return sf::Keyboard::F4;
                case XK_F5:           return sf::Keyboard::F5;
                case XK_F6:           return sf::Keyboard::F6;
                case XK_F7:           return sf::Keyboard::F7;
                case XK_F8:           return sf::Keyboard::F8;
                case XK_F9:           return sf::Keyboard::F9;
                case XK_F10:          return sf::Keyboard::F10;
                case XK_F11:          return sf::Keyboard::F11;
                case XK_F12:          return sf::Keyboard::F12;
                case XK_F13:          return sf::Keyboard::F13;
                case XK_F14:          return sf::Keyboard::F14;
                case XK_F15:          return sf::Keyboard::F15;
                case XK_Left:         return sf::Keyboard::Left;
                case XK_Right:        return sf::Keyboard::Right;
                case XK_Up:           return sf::Keyboard::Up;
                case XK_Down:         return sf::Keyboard::Down;
                case XK_KP_Insert:    return sf::Keyboard::Numpad0;
                case XK_KP_End:       return sf::Keyboard::Numpad1;
                case XK_KP_Down:      return sf::Keyboard::Numpad2;
                case XK_KP_Page_Down: return sf::Keyboard::Numpad3;
                case XK_KP_Left:      return sf::Keyboard::Numpad4;
                case XK_KP_Begin:     return sf::Keyboard::Numpad5;
                case XK_KP_Right:     return sf::Keyboard::Numpad6;
                case XK_KP_Home:      return sf::Keyboard::Numpad7;
                case XK_KP_Up:        return sf::Keyboard::Numpad8;
                case XK_KP_Page_Up:   return sf::Keyboard::Numpad9;
                case XK_a:            return sf::Keyboard::A;
                case XK_b:            return sf::Keyboard::B;
                case XK_c:            return sf::Keyboard::C;
                case XK_d:            return sf::Keyboard::D;
                case XK_e:            return sf::Keyboard::E;
                case XK_f:            return sf::Keyboard::F;
                case XK_g:            return sf::Keyboard::G;
                case XK_h:            return sf::Keyboard::H;
                case XK_i:            return sf::Keyboard::I;
                case XK_j:            return sf::Keyboard::J;
                case XK_k:            return sf::Keyboard::K;
                case XK_l:            return sf::Keyboard::L;
                case XK_m:            return sf::Keyboard::M;
                case XK_n:            return sf::Keyboard::N;
                case XK_o:            return sf::Keyboard::O;
                case XK_p:            return sf::Keyboard::P;
                case XK_q:            return sf::Keyboard::Q;
                case XK_r:            return sf::Keyboard::R;
                case XK_s:            return sf::Keyboard::S;
                case XK_t:            return sf::Keyboard::T;
                case XK_u:            return sf::Keyboard::U;
                case XK_v:            return sf::Keyboard::V;
                case XK_w:            return sf::Keyboard::W;
                case XK_x:            return sf::Keyboard::X;
                case XK_y:            return sf::Keyboard::Y;
                case XK_z:            return sf::Keyboard::Z;
                case XK_0:            return sf::Keyboard::Num0;
                case XK_1:            return sf::Keyboard::Num1;
                case XK_2:            return sf::Keyboard::Num2;
                case XK_3:            return sf::Keyboard::Num3;
                case XK_4:            return sf::Keyboard::Num4;
                case XK_5:            return sf::Keyboard::Num5;
                case XK_6:            return sf::Keyboard::Num6;
                case XK_7:            return sf::Keyboard::Num7;
                case XK_8:            return sf::Keyboard::Num8;
                case XK_9:            return sf::Keyboard::Num9;
            }

            return sf::Keyboard::Unknown;
        }
    }
}


namespace sf
{
namespace priv
{
////////////////////////////////////////////////////////////
WindowImplX11::WindowImplX11(WindowHandle handle) :
m_window         (0),
m_screen         (0),
m_inputMethod    (nullptr),
m_inputContext   (nullptr),
m_isExternal     (true),
m_oldVideoMode   (0),
m_oldRRCrtc      (0),
m_hiddenCursor   (0),
m_lastCursor     (None),
m_keyRepeat      (true),
m_previousSize   (-1, -1),
m_useSizeHints   (false),
m_fullscreen     (false),
m_cursorGrabbed  (false),
m_windowMapped   (false),
m_iconPixmap     (0),
m_iconMaskPixmap (0),
m_lastInputTime  (0)
{
    using namespace WindowsImplX11Impl;

    // Open a connection with the X server
    m_display = OpenDisplay();

    // Make sure to check for EWMH support before we do anything
    ewmhSupported();

    m_screen = DefaultScreen(m_display);

    // Save the window handle
    m_window = handle;

    if (m_window)
    {
        // Make sure the window is listening to all the required events
        XSetWindowAttributes attributes;
        attributes.event_mask = eventMask;

        XChangeWindowAttributes(m_display, m_window, CWEventMask, &attributes);

        // Set the WM protocols
        setProtocols();

        // Do some common initializations
        initialize();
    }
}


////////////////////////////////////////////////////////////
WindowImplX11::WindowImplX11(VideoMode mode, const String& title, unsigned long style, const ContextSettings& settings) :
m_window         (0),
m_screen         (0),
m_inputMethod    (nullptr),
m_inputContext   (nullptr),
m_isExternal     (false),
m_oldVideoMode   (0),
m_oldRRCrtc      (0),
m_hiddenCursor   (0),
m_lastCursor     (None),
m_keyRepeat      (true),
m_previousSize   (-1, -1),
m_useSizeHints   (false),
m_fullscreen     ((style & Style::Fullscreen) != 0),
m_cursorGrabbed  (m_fullscreen),
m_windowMapped   (false),
m_iconPixmap     (0),
m_iconMaskPixmap (0),
m_lastInputTime  (0)
{
    using namespace WindowsImplX11Impl;

    // Open a connection with the X server
    m_display = OpenDisplay();

    // Make sure to check for EWMH support before we do anything
    ewmhSupported();

    m_screen = DefaultScreen(m_display);

    // Compute position and size
    Vector2i windowPosition;
    if(m_fullscreen)
    {
        windowPosition = getPrimaryMonitorPosition();
    }
    else
    {
        windowPosition.x = (DisplayWidth(m_display, m_screen) - static_cast<int>(mode.width))  / 2;
        windowPosition.y = (DisplayWidth(m_display, m_screen) - static_cast<int>(mode.height)) / 2;
    }

    unsigned int width  = mode.width;
    unsigned int height = mode.height;

    Visual* visual = nullptr;
    int depth = 0;

    // Check if the user chose to not create an OpenGL context (settings.attributeFlags will be 0xFFFFFFFF)
    if (settings.attributeFlags == 0xFFFFFFFF)
    {
        // Choose default visual since the user is going to use their own rendering API
        visual = DefaultVisual(m_display, m_screen);
        depth = DefaultDepth(m_display, m_screen);
    }
    else
    {
        // Choose the visual according to the context settings
        XVisualInfo visualInfo = ContextType::selectBestVisual(m_display, mode.bitsPerPixel, settings);

        visual = visualInfo.visual;
        depth = visualInfo.depth;
    }

    // Define the window attributes
    XSetWindowAttributes attributes;
    attributes.colormap = XCreateColormap(m_display, DefaultRootWindow(m_display), visual, AllocNone);
    attributes.event_mask = eventMask;
    attributes.override_redirect = (m_fullscreen && !ewmhSupported()) ? True : False;

    m_window = XCreateWindow(m_display,
                             DefaultRootWindow(m_display),
                             windowPosition.x, windowPosition.y,
                             width, height,
                             0,
                             depth,
                             InputOutput,
                             visual,
                             CWEventMask | CWOverrideRedirect | CWColormap,
                             &attributes);

    if (!m_window)
    {
        err() << "Failed to create window" << errEndl;
        return;
    }

    // Set the WM protocols
    setProtocols();

    // Set the WM initial state to the normal state
    XWMHints* xHints = XAllocWMHints();
    xHints->flags         = StateHint;
    xHints->initial_state = NormalState;
    XSetWMHints(m_display, m_window, xHints);
    XFree(xHints);

    // If not in fullscreen, set the window's style (tell the window manager to
    // change our window's decorations and functions according to the requested style)
    if (!m_fullscreen)
    {
        Atom WMHintsAtom = getAtom("_MOTIF_WM_HINTS", false);
        if (WMHintsAtom)
        {
            static const unsigned long MWM_HINTS_FUNCTIONS   = 1 << 0;
            static const unsigned long MWM_HINTS_DECORATIONS = 1 << 1;

            //static const unsigned long MWM_DECOR_ALL         = 1 << 0;
            static const unsigned long MWM_DECOR_BORDER      = 1 << 1;
            static const unsigned long MWM_DECOR_RESIZEH     = 1 << 2;
            static const unsigned long MWM_DECOR_TITLE       = 1 << 3;
            static const unsigned long MWM_DECOR_MENU        = 1 << 4;
            static const unsigned long MWM_DECOR_MINIMIZE    = 1 << 5;
            static const unsigned long MWM_DECOR_MAXIMIZE    = 1 << 6;

            //static const unsigned long MWM_FUNC_ALL          = 1 << 0;
            static const unsigned long MWM_FUNC_RESIZE       = 1 << 1;
            static const unsigned long MWM_FUNC_MOVE         = 1 << 2;
            static const unsigned long MWM_FUNC_MINIMIZE     = 1 << 3;
            static const unsigned long MWM_FUNC_MAXIMIZE     = 1 << 4;
            static const unsigned long MWM_FUNC_CLOSE        = 1 << 5;

            struct WMHints
            {
                unsigned long flags;
                unsigned long functions;
                unsigned long decorations;
                long          inputMode;
                unsigned long state;
            };

            WMHints hints;
            std::memset(&hints, 0, sizeof(hints));
            hints.flags       = MWM_HINTS_FUNCTIONS | MWM_HINTS_DECORATIONS;
            hints.decorations = 0;
            hints.functions   = 0;

            if (style & Style::Titlebar)
            {
                hints.decorations |= MWM_DECOR_BORDER | MWM_DECOR_TITLE | MWM_DECOR_MINIMIZE | MWM_DECOR_MENU;
                hints.functions   |= MWM_FUNC_MOVE | MWM_FUNC_MINIMIZE;
            }
            if (style & Style::Resize)
            {
                hints.decorations |= MWM_DECOR_MAXIMIZE | MWM_DECOR_RESIZEH;
                hints.functions   |= MWM_FUNC_MAXIMIZE | MWM_FUNC_RESIZE;
            }
            if (style & Style::Close)
            {
                hints.decorations |= 0;
                hints.functions   |= MWM_FUNC_CLOSE;
            }

            XChangeProperty(m_display,
                            m_window,
                            WMHintsAtom,
                            WMHintsAtom,
                            32,
                            PropModeReplace,
                            reinterpret_cast<const unsigned char*>(&hints),
                            5);
        }
    }

    // This is a hack to force some windows managers to disable resizing
    if (!(style & Style::Resize))
    {
        m_useSizeHints = true;
        XSizeHints* sizeHints = XAllocSizeHints();
        sizeHints->flags = PMinSize | PMaxSize | USPosition;
        sizeHints->min_width  = sizeHints->max_width  = static_cast<int>(width);
        sizeHints->min_height = sizeHints->max_height = static_cast<int>(height);
        sizeHints->x = windowPosition.x;
        sizeHints->y = windowPosition.y;
        XSetWMNormalHints(m_display, m_window, sizeHints);
        XFree(sizeHints);
    }

    // Set the window's WM class (this can be used by window managers)
    XClassHint* hint = XAllocClassHint();

    // The instance name should be something unique to this invocation
    // of the application but is rarely if ever used these days.
    // For simplicity, we retrieve it via the base executable name.
    std::string executableName = findExecutableName();
    std::vector<char> windowInstance(executableName.size() + 1, 0);
    std::copy(executableName.begin(), executableName.end(), windowInstance.begin());
    hint->res_name = &windowInstance[0];

    // The class name identifies a class of windows that
    // "are of the same type". We simply use the initial window name as
    // the class name.
    std::string ansiTitle = title.toAnsiString();
    std::vector<char> windowClass(ansiTitle.size() + 1, 0);
    std::copy(ansiTitle.begin(), ansiTitle.end(), windowClass.begin());
    hint->res_class = &windowClass[0];

    XSetClassHint(m_display, m_window, hint);

    XFree(hint);

    // Set the window's name
    setTitle(title);

    // Do some common initializations
    initialize();

    // Set fullscreen video mode and switch to fullscreen if necessary
    if (m_fullscreen)
    {
        // Disable hint for min and max size,
        // otherwise some windows managers will not remove window decorations
        XSizeHints *sizeHints = XAllocSizeHints();
        long flags = 0;
        XGetWMNormalHints(m_display, m_window, sizeHints, &flags);
        sizeHints->flags &= ~(PMinSize | PMaxSize);
        XSetWMNormalHints(m_display, m_window, sizeHints);
        XFree(sizeHints);

        setVideoMode(mode);
        switchToFullscreen();
    }
}


////////////////////////////////////////////////////////////
WindowImplX11::~WindowImplX11()
{
    using namespace WindowsImplX11Impl;

    // Cleanup graphical resources
    cleanup();

    // Destroy icon pixmap
    if (m_iconPixmap)
        XFreePixmap(m_display, m_iconPixmap);

    // Destroy icon mask pixmap
    if (m_iconMaskPixmap)
        XFreePixmap(m_display, m_iconMaskPixmap);

    // Destroy the cursor
    if (m_hiddenCursor)
        XFreeCursor(m_display, m_hiddenCursor);

    // Destroy the input context
    if (m_inputContext)
        XDestroyIC(m_inputContext);

    // Destroy the window
    if (m_window && !m_isExternal)
    {
        XDestroyWindow(m_display, m_window);
        XFlush(m_display);
    }

    // Close the input method
    if (m_inputMethod)
        XCloseIM(m_inputMethod);

    // Close the connection with the X server
    CloseDisplay(m_display);

    // Remove this window from the global list of windows (required for focus request)
    std::scoped_lock lock(allWindowsMutex);
    allWindows.erase(std::find(allWindows.begin(), allWindows.end(), this));
}


////////////////////////////////////////////////////////////
WindowHandle WindowImplX11::getSystemHandle() const
{
    return m_window;
}


////////////////////////////////////////////////////////////
void WindowImplX11::processEvents()
{
    using namespace WindowsImplX11Impl;

    XEvent event;

    // Pick out the events that are interesting for this window
    while (XCheckIfEvent(m_display, &event, &checkEvent, reinterpret_cast<XPointer>(m_window)))
        m_events.push_back(event);

    // Handle the events for this window that we just picked out
    while (!m_events.empty())
    {
        event = m_events.front();
        m_events.pop_front();
        processEvent(event);
    }

    // Process clipboard window events
    priv::ClipboardImpl::processEvents();
}


////////////////////////////////////////////////////////////
Vector2i WindowImplX11::getPosition() const
{
    using namespace WindowsImplX11Impl;

    // Get absolute position of our window relative to root window. This
    // takes into account all information that X11 has, including X11
    // border widths and any decorations. It corresponds to where the
    // window actually is, but not necessarily to where we told it to
    // go using setPosition() and XMoveWindow(). To have the two match
    // as expected, we may have to subtract decorations and borders.
    ::Window child;
    int xAbsRelToRoot, yAbsRelToRoot;

    XTranslateCoordinates(m_display, m_window, DefaultRootWindow(m_display),
        0, 0, &xAbsRelToRoot, &yAbsRelToRoot, &child);

    // CASE 1: some rare WMs actually put the window exactly where we tell
    // it to, even with decorations and such, which get shifted back.
    // In these rare cases, we can use the absolute value directly.
    if (isWMAbsolutePositionGood())
        return Vector2i(xAbsRelToRoot, yAbsRelToRoot);

    // CASE 2: most modern WMs support EWMH and can define _NET_FRAME_EXTENTS
    // with the exact frame size to subtract, so if present, we prefer it and
    // query it first. According to spec, this already includes any borders.
    long xFrameExtent, yFrameExtent;

    if (getEWMHFrameExtents(m_display, m_window, xFrameExtent, yFrameExtent))
    {
        // Get final X/Y coordinates: subtract EWMH frame extents from
        // absolute window position.
        return Vector2i((xAbsRelToRoot - static_cast<int>(xFrameExtent)), (yAbsRelToRoot - static_cast<int>(yFrameExtent)));
    }

    // CASE 3: EWMH frame extents were not available, use geometry.
    // We climb back up to the window before the root and use its
    // geometry information to extract X/Y position. This because
    // re-parenting WMs may re-parent the window multiple times, so
    // we'd have to climb up to the furthest ancestor and sum the
    // relative differences and borders anyway; and doing that to
    // subtract those values from the absolute coordinates of the
    // window is equivalent to going up the tree and asking the
    // furthest ancestor what it's relative distance to the root is.
    // So we use that approach because it's simpler.
    // This approach assumes that any window between the root and
    // our window is part of decorations/borders in some way. This
    // seems to hold true for most reasonable WM implementations.
    ::Window ancestor = m_window;
    ::Window root = DefaultRootWindow(m_display);

    while (getParentWindow(m_display, ancestor) != root)
    {
        // Next window up (parent window).
        ancestor = getParentWindow(m_display, ancestor);
    }

    // Get final X/Y coordinates: take the relative position to
    // the root of the furthest ancestor window.
    int xRelToRoot, yRelToRoot;
    unsigned int width, height, borderWidth, depth;

    XGetGeometry(m_display, ancestor, &root, &xRelToRoot, &yRelToRoot,
        &width, &height, &borderWidth, &depth);

    return Vector2i(xRelToRoot, yRelToRoot);
}


////////////////////////////////////////////////////////////
void WindowImplX11::setPosition(const Vector2i& position)
{
    XMoveWindow(m_display, m_window, position.x, position.y);
    XFlush(m_display);
}


////////////////////////////////////////////////////////////
Vector2u WindowImplX11::getSize() const
{
    XWindowAttributes attributes;
    XGetWindowAttributes(m_display, m_window, &attributes);
    return Vector2u(Vector2i(attributes.width, attributes.height));
}


////////////////////////////////////////////////////////////
void WindowImplX11::setSize(const Vector2u& size)
{
    // If resizing is disable for the window we have to update the size hints (required by some window managers).
    if (m_useSizeHints)
    {
        XSizeHints* sizeHints = XAllocSizeHints();
        sizeHints->flags = PMinSize | PMaxSize;
        sizeHints->min_width  = sizeHints->max_width  = static_cast<int>(size.x);
        sizeHints->min_height = sizeHints->max_height = static_cast<int>(size.y);
        XSetWMNormalHints(m_display, m_window, sizeHints);
        XFree(sizeHints);
    }

    XResizeWindow(m_display, m_window, size.x, size.y);
    XFlush(m_display);
}


////////////////////////////////////////////////////////////
void WindowImplX11::setTitle(const String& title)
{
    // Bare X11 has no Unicode window title support.
    // There is however an option to tell the window manager your Unicode title via hints.

    // Convert to UTF-8 encoding.
    std::basic_string<Uint8> utf8Title;
    Utf32::toUtf8(title.begin(), title.end(), std::back_inserter(utf8Title));

    Atom useUtf8 = getAtom("UTF8_STRING", false);

    // Set the _NET_WM_NAME atom, which specifies a UTF-8 encoded window title.
    Atom wmName = getAtom("_NET_WM_NAME", false);
    XChangeProperty(m_display, m_window, wmName, useUtf8, 8,
                    PropModeReplace, utf8Title.c_str(), static_cast<int>(utf8Title.size()));

    // Set the _NET_WM_ICON_NAME atom, which specifies a UTF-8 encoded window title.
    Atom wmIconName = getAtom("_NET_WM_ICON_NAME", false);
    XChangeProperty(m_display, m_window, wmIconName, useUtf8, 8,
                    PropModeReplace, utf8Title.c_str(), static_cast<int>(utf8Title.size()));

    // Set the non-Unicode title as a fallback for window managers who don't support _NET_WM_NAME.
    #ifdef X_HAVE_UTF8_STRING
    Xutf8SetWMProperties(m_display,
                         m_window,
                         title.toAnsiString().c_str(),
                         title.toAnsiString().c_str(),
                         nullptr,
                         0,
                         nullptr,
                         nullptr,
                         nullptr);
    #else
    XmbSetWMProperties(m_display,
                       m_window,
                       title.toAnsiString().c_str(),
                       title.toAnsiString().c_str(),
                       nullptr,
                       0,
                       nullptr,
                       nullptr,
                       nullptr);
    #endif
}


////////////////////////////////////////////////////////////
void WindowImplX11::setIcon(unsigned int width, unsigned int height, const Uint8* pixels)
{
    // X11 wants BGRA pixels: swap red and blue channels
    // Note: this memory will be freed by XDestroyImage
    Uint8* iconPixels = static_cast<Uint8*>(std::malloc(width * height * 4));
    for (std::size_t i = 0; i < width * height; ++i)
    {
        iconPixels[i * 4 + 0] = pixels[i * 4 + 2];
        iconPixels[i * 4 + 1] = pixels[i * 4 + 1];
        iconPixels[i * 4 + 2] = pixels[i * 4 + 0];
        iconPixels[i * 4 + 3] = pixels[i * 4 + 3];
    }

    // Create the icon pixmap
    Visual*      defVisual = DefaultVisual(m_display, m_screen);
    unsigned int defDepth  = static_cast<unsigned int>(DefaultDepth(m_display, m_screen));
    XImage* iconImage = XCreateImage(m_display, defVisual, defDepth, ZPixmap, 0, reinterpret_cast<char*>(iconPixels), width, height, 32, 0);
    if (!iconImage)
    {
        err() << "Failed to set the window's icon" << errEndl;
        return;
    }

    if (m_iconPixmap)
        XFreePixmap(m_display, m_iconPixmap);

    if (m_iconMaskPixmap)
        XFreePixmap(m_display, m_iconMaskPixmap);

    m_iconPixmap = XCreatePixmap(m_display, RootWindow(m_display, m_screen), width, height, defDepth);
    XGCValues values;
    GC iconGC = XCreateGC(m_display, m_iconPixmap, 0, &values);
    XPutImage(m_display, m_iconPixmap, iconGC, iconImage, 0, 0, 0, 0, width, height);
    XFreeGC(m_display, iconGC);
    XDestroyImage(iconImage);

    // Create the mask pixmap (must have 1 bit depth)
    std::size_t pitch = (width + 7) / 8;
    std::vector<Uint8> maskPixels(pitch * height, 0);
    for (std::size_t j = 0; j < height; ++j)
    {
        for (std::size_t i = 0; i < pitch; ++i)
        {
            for (std::size_t k = 0; k < 8; ++k)
            {
                if (i * 8 + k < width)
                {
                    Uint8 opacity = (pixels[(i * 8 + k + j * width) * 4 + 3] > 0) ? 1 : 0;
                    maskPixels[i + j * pitch] |= static_cast<Uint8>(opacity << k);
                }
            }
        }
    }
    m_iconMaskPixmap = XCreatePixmapFromBitmapData(m_display, m_window, reinterpret_cast<char*>(&maskPixels[0]), width, height, 1, 0, 1);

    // Send our new icon to the window through the WMHints
    XWMHints* hints = XAllocWMHints();
    hints->flags       = IconPixmapHint | IconMaskHint;
    hints->icon_pixmap = m_iconPixmap;
    hints->icon_mask   = m_iconMaskPixmap;
    XSetWMHints(m_display, m_window, hints);
    XFree(hints);

    // ICCCM wants BGRA pixels: swap red and blue channels
    // ICCCM also wants the first 2 unsigned 32-bit values to be width and height
    std::vector<unsigned long> icccmIconPixels(2 + width * height, 0);
    unsigned long* ptr = &icccmIconPixels[0];

    #pragma GCC diagnostic push
    #pragma GCC diagnostic ignored "-Wnull-dereference" // False positive.
    *ptr++ = width;
    *ptr++ = height;
    #pragma GCC diagnostic pop

    for (std::size_t i = 0; i < width * height; ++i)
    {
        *ptr++ = static_cast<unsigned long>((pixels[i * 4 + 2] << 0 ) |
                                            (pixels[i * 4 + 1] << 8 ) |
                                            (pixels[i * 4 + 0] << 16) |
                                            (pixels[i * 4 + 3] << 24));
    }

    Atom netWmIcon = getAtom("_NET_WM_ICON");

    XChangeProperty(m_display,
                    m_window,
                    netWmIcon,
                    XA_CARDINAL,
                    32,
                    PropModeReplace,
                    reinterpret_cast<const unsigned char*>(&icccmIconPixels[0]),
                    static_cast<int>(2 + width * height));

    XFlush(m_display);
}


////////////////////////////////////////////////////////////
void WindowImplX11::setVisible(bool visible)
{
    if (visible)
    {
        XMapWindow(m_display, m_window);

        if(m_fullscreen)
            switchToFullscreen();

        XFlush(m_display);

        // Before continuing, make sure the WM has
        // internally marked the window as viewable
        while (!m_windowMapped && !m_isExternal)
            processEvents();
    }
    else
    {
        XUnmapWindow(m_display, m_window);

        XFlush(m_display);

        // Before continuing, make sure the WM has
        // internally marked the window as unviewable
        while (m_windowMapped && !m_isExternal)
            processEvents();
    }
}


////////////////////////////////////////////////////////////
void WindowImplX11::setMouseCursorVisible(bool visible)
{
    XDefineCursor(m_display, m_window, visible ? m_lastCursor : m_hiddenCursor);
    XFlush(m_display);
}


////////////////////////////////////////////////////////////
void WindowImplX11::setMouseCursor(const CursorImpl& cursor)
{
    m_lastCursor = cursor.m_cursor;
    XDefineCursor(m_display, m_window, m_lastCursor);
    XFlush(m_display);
}


////////////////////////////////////////////////////////////
void WindowImplX11::setMouseCursorGrabbed(bool grabbed)
{
    using namespace WindowsImplX11Impl;

    // This has no effect in fullscreen mode
    if (m_fullscreen || (m_cursorGrabbed == grabbed))
        return;

    if (grabbed)
    {
        // Try multiple times to grab the cursor
        for (unsigned int trial = 0; trial < maxTrialsCount; ++trial)
        {
            int result = XGrabPointer(m_display, m_window, True, None, GrabModeAsync, GrabModeAsync, m_window, None, CurrentTime);

            if (result == GrabSuccess)
            {
                m_cursorGrabbed = true;
                break;
            }

            // The cursor grab failed, trying again after a small sleep
            sf::sleep(sf::milliseconds(50));
        }

        if (!m_cursorGrabbed)
            err() << "Failed to grab mouse cursor" << errEndl;
    }
    else
    {
        // Release the cursor from the window and disable cursor grabbing
        XUngrabPointer(m_display, CurrentTime);
        m_cursorGrabbed = false;
    }
}


////////////////////////////////////////////////////////////
void WindowImplX11::setKeyRepeatEnabled(bool enabled)
{
    m_keyRepeat = enabled;
}


////////////////////////////////////////////////////////////
void WindowImplX11::requestFocus()
{
    using namespace WindowsImplX11Impl;

    // Focus is only stolen among SFML windows, not between applications
    // Check the global list of windows to find out whether an SFML window has the focus
    // Note: can't handle console and other non-SFML windows belonging to the application.
    bool sfmlWindowFocused = false;

    {
        std::scoped_lock lock(allWindowsMutex);
        for (std::vector<WindowImplX11*>::iterator itr = allWindows.begin(); itr != allWindows.end(); ++itr)
        {
            if ((*itr)->hasFocus())
            {
                sfmlWindowFocused = true;
                break;
            }
        }
    }

    // Check if window is viewable (not on other desktop, ...)
    // TODO: Check also if minimized
    XWindowAttributes attributes;
    if (XGetWindowAttributes(m_display, m_window, &attributes) == 0)
    {
        sf::err() << "Failed to check if window is viewable while requesting focus" << sf::errEndl;
        return; // error getting attribute
    }

    bool windowViewable = (attributes.map_state == IsViewable);

    if (sfmlWindowFocused && windowViewable)
    {
        // Another SFML window of this application has the focus and the current window is viewable:
        // steal focus (i.e. bring window to the front and give it input focus)
        grabFocus();
    }
    else
    {
        // Otherwise: display urgency hint (flashing application logo)
        // Ensure WM hints exist, allocate if necessary
        XWMHints* hints = XGetWMHints(m_display, m_window);
        if (hints == nullptr)
            hints = XAllocWMHints();

        // Add urgency (notification) flag to hints
        hints->flags |= XUrgencyHint;
        XSetWMHints(m_display, m_window, hints);
        XFree(hints);
    }
}


////////////////////////////////////////////////////////////
bool WindowImplX11::hasFocus() const
{
    ::Window focusedWindow = 0;
    int revertToReturn = 0;
    XGetInputFocus(m_display, &focusedWindow, &revertToReturn);

    return (m_window == focusedWindow);
}


////////////////////////////////////////////////////////////
void WindowImplX11::grabFocus()
{
    using namespace WindowsImplX11Impl;

    Atom netActiveWindow = None;

    if (ewmhSupported())
        netActiveWindow = getAtom("_NET_ACTIVE_WINDOW");

    // Only try to grab focus if the window is mapped
    XWindowAttributes attr;

    XGetWindowAttributes(m_display, m_window, &attr);

    if (attr.map_state == IsUnmapped)
        return;

    if (netActiveWindow)
    {
        XEvent event;
        std::memset(&event, 0, sizeof(event));

        event.type = ClientMessage;
        event.xclient.window = m_window;
        event.xclient.format = 32;
        event.xclient.message_type = netActiveWindow;
        event.xclient.data.l[0] = 1; // Normal application
        event.xclient.data.l[1] = static_cast<long>(m_lastInputTime);
        event.xclient.data.l[2] = 0; // We don't know the currently active window

        int result = XSendEvent(m_display,
                                DefaultRootWindow(m_display),
                                False,
                                SubstructureNotifyMask | SubstructureRedirectMask,
                                &event);

        XFlush(m_display);

        if (!result)
            err() << "Setting fullscreen failed, could not send \"_NET_ACTIVE_WINDOW\" event" << errEndl;
    }
    else
    {
        XRaiseWindow(m_display, m_window);
        XSetInputFocus(m_display, m_window, RevertToPointerRoot, CurrentTime);
        XFlush(m_display);
    }
}


////////////////////////////////////////////////////////////
void WindowImplX11::setVideoMode(const VideoMode& mode)
{
    using namespace WindowsImplX11Impl;

    // Skip mode switching if the new mode is equal to the desktop mode
    if (mode == VideoMode::getDesktopMode())
        return;

    // Check if the XRandR extension is present
    int xRandRMajor, xRandRMinor;
    if (!checkXRandR(xRandRMajor, xRandRMinor))
    {
        // XRandR extension is not supported: we cannot use fullscreen mode
        err() << "Fullscreen is not supported, switching to window mode" << errEndl;
        return;
    }

    // Get root window
    ::Window rootWindow = RootWindow(m_display, m_screen);

    // Get the screen resources
    XRRScreenResources* res = XRRGetScreenResources(m_display, rootWindow);
    if (!res)
    {
        err() << "Failed to get the current screen resources for fullscreen mode, switching to window mode" << errEndl;
        return;
    }

    RROutput output = getOutputPrimary(rootWindow, res, xRandRMajor, xRandRMinor);

    // Get output info from output
    XRROutputInfo* outputInfo = XRRGetOutputInfo(m_display, res, output);
    if (!outputInfo || outputInfo->connection == RR_Disconnected)
    {
        XRRFreeScreenResources(res);

        // If outputInfo->connection == RR_Disconnected, free output info
        if (outputInfo)
            XRRFreeOutputInfo(outputInfo);

        err() << "Failed to get output info for fullscreen mode, switching to window mode" << errEndl;
        return;
    }

    // Retreive current RRMode, screen position and rotation
    XRRCrtcInfo* crtcInfo = XRRGetCrtcInfo(m_display, res, outputInfo->crtc);
    if (!crtcInfo)
    {
        XRRFreeScreenResources(res);
        XRRFreeOutputInfo(outputInfo);
        err() << "Failed to get crtc info for fullscreen mode, switching to window mode" << errEndl;
        return;
    }

    // Find RRMode to set
    bool modeFound = false;
    RRMode xRandMode;

    for (int i = 0; (i < res->nmode) && !modeFound; i++)
    {
        if (crtcInfo->rotation == RR_Rotate_90 || crtcInfo->rotation == RR_Rotate_270)
            std::swap(res->modes[i].height, res->modes[i].width);

        // Check if screen size match
        if ((res->modes[i].width == mode.width) &&
            (res->modes[i].height == mode.height))
        {
            xRandMode = res->modes[i].id;
            modeFound = true;
        }
    }

    if (!modeFound)
    {
        XRRFreeScreenResources(res);
        XRRFreeOutputInfo(outputInfo);
        err() << "Failed to find a matching RRMode for fullscreen mode, switching to window mode" << errEndl;
        return;
    }

    // Save the current video mode before we switch to fullscreen
    m_oldVideoMode = crtcInfo->mode;
    m_oldRRCrtc = outputInfo->crtc;

    // Switch to fullscreen mode
    XRRSetCrtcConfig(m_display,
                     res,
                     outputInfo->crtc,
                     CurrentTime,
                     crtcInfo->x,
                     crtcInfo->y,
                     xRandMode,
                     crtcInfo->rotation,
                     &output,
                     1);

    // Set "this" as the current fullscreen window
    fullscreenWindow = this;

    XRRFreeScreenResources(res);
    XRRFreeOutputInfo(outputInfo);
    XRRFreeCrtcInfo(crtcInfo);
}


////////////////////////////////////////////////////////////
void WindowImplX11::resetVideoMode()
{
    using namespace WindowsImplX11Impl;

    if (fullscreenWindow == this)
    {
        // Try to set old configuration
        // Check if the XRandR extension
        int xRandRMajor, xRandRMinor;
        if (checkXRandR(xRandRMajor, xRandRMinor))
        {
            XRRScreenResources* res = XRRGetScreenResources(m_display, DefaultRootWindow(m_display));
            if (!res)
            {
                err() << "Failed to get the current screen resources to reset the video mode" << errEndl;
                return;
            }

            // Retreive current screen position and rotation
            XRRCrtcInfo* crtcInfo = XRRGetCrtcInfo(m_display, res, m_oldRRCrtc);
            if (!crtcInfo)
            {
                XRRFreeScreenResources(res);
                err() << "Failed to get crtc info to reset the video mode" << errEndl;
                return;
            }

            RROutput output;

            // if version >= 1.3 get the primary screen else take the first screen
            if ((xRandRMajor == 1 && xRandRMinor >= 3) || xRandRMajor > 1)
            {
                output = XRRGetOutputPrimary(m_display, DefaultRootWindow(m_display));

                // Check if returned output is valid, otherwise use the first screen
                if (output == None)
                    output = res->outputs[0];
            }
            else{
                output = res->outputs[0];
            }

            XRRSetCrtcConfig(m_display,
                             res,
                             m_oldRRCrtc,
                             CurrentTime,
                             crtcInfo->x,
                             crtcInfo->y,
                             m_oldVideoMode,
                             crtcInfo->rotation,
                             &output,
                             1);

            XRRFreeCrtcInfo(crtcInfo);
            XRRFreeScreenResources(res);
        }

        // Reset the fullscreen window
        fullscreenWindow = nullptr;
    }
}


////////////////////////////////////////////////////////////
void WindowImplX11::switchToFullscreen()
{
    using namespace WindowsImplX11Impl;

    grabFocus();

    if (ewmhSupported())
    {
        Atom netWmBypassCompositor = getAtom("_NET_WM_BYPASS_COMPOSITOR");

        if (netWmBypassCompositor)
        {
            static const unsigned long bypassCompositor = 1;

            XChangeProperty(m_display,
                            m_window,
                            netWmBypassCompositor,
                            XA_CARDINAL,
                            32,
                            PropModeReplace,
                            reinterpret_cast<const unsigned char*>(&bypassCompositor),
                            1);
        }

        Atom netWmState = getAtom("_NET_WM_STATE", true);
        Atom netWmStateFullscreen = getAtom("_NET_WM_STATE_FULLSCREEN", true);

        if (!netWmState || !netWmStateFullscreen)
        {
            err() << "Setting fullscreen failed. Could not get required atoms" << errEndl;
            return;
        }

        XEvent event;
        std::memset(&event, 0, sizeof(event));

        event.type = ClientMessage;
        event.xclient.window = m_window;
        event.xclient.format = 32;
        event.xclient.message_type = netWmState;
        event.xclient.data.l[0] = 1; // _NET_WM_STATE_ADD
        event.xclient.data.l[1] = static_cast<long>(netWmStateFullscreen);
        event.xclient.data.l[2] = 0; // No second property
        event.xclient.data.l[3] = 1; // Normal window

        int result = XSendEvent(m_display,
                                DefaultRootWindow(m_display),
                                False,
                                SubstructureNotifyMask | SubstructureRedirectMask,
                                &event);

        if (!result)
            err() << "Setting fullscreen failed, could not send \"_NET_WM_STATE\" event" << errEndl;
    }
}


////////////////////////////////////////////////////////////
void WindowImplX11::setProtocols()
{
    using namespace WindowsImplX11Impl;

    Atom wmProtocols = getAtom("WM_PROTOCOLS");
    Atom wmDeleteWindow = getAtom("WM_DELETE_WINDOW");

    if (!wmProtocols)
    {
        err() << "Failed to request WM_PROTOCOLS atom." << errEndl;
        return;
    }

    std::vector<Atom> atoms;

    if (wmDeleteWindow)
    {
        atoms.push_back(wmDeleteWindow);
    }
    else
    {
        err() << "Failed to request WM_DELETE_WINDOW atom." << errEndl;
    }

    Atom netWmPing = None;
    Atom netWmPid = None;

    if (ewmhSupported())
    {
        netWmPing = getAtom("_NET_WM_PING", true);
        netWmPid = getAtom("_NET_WM_PID", true);
    }

    if (netWmPing && netWmPid)
    {
        const long pid = getpid();

        XChangeProperty(m_display,
                        m_window,
                        netWmPid,
                        XA_CARDINAL,
                        32,
                        PropModeReplace,
                        reinterpret_cast<const unsigned char*>(&pid),
                        1);

        atoms.push_back(netWmPing);
    }

    if (!atoms.empty())
    {
        XChangeProperty(m_display,
                        m_window,
                        wmProtocols,
                        XA_ATOM,
                        32,
                        PropModeReplace,
                        reinterpret_cast<const unsigned char*>(&atoms[0]),
                        static_cast<int>(atoms.size()));
    }
    else
    {
        err() << "Didn't set any window protocols" << errEndl;
    }
}


////////////////////////////////////////////////////////////
void WindowImplX11::initialize()
{
    using namespace WindowsImplX11Impl;

    // Create the input context
    m_inputMethod = XOpenIM(m_display, nullptr, nullptr, nullptr);

    if (m_inputMethod)
    {
        m_inputContext = XCreateIC(m_inputMethod,
                                   XNClientWindow,
                                   m_window,
                                   XNFocusWindow,
                                   m_window,
                                   XNInputStyle,
                                   XIMPreeditNothing | XIMStatusNothing,
                                   nullptr);
    }
    else
    {
        m_inputContext = nullptr;
    }

    if (!m_inputContext)
        err() << "Failed to create input context for window -- TextEntered event won't be able to return unicode" << errEndl;

    Atom wmWindowType = getAtom("_NET_WM_WINDOW_TYPE", false);
    Atom wmWindowTypeNormal = getAtom("_NET_WM_WINDOW_TYPE_NORMAL", false);

    if (wmWindowType && wmWindowTypeNormal)
    {
        XChangeProperty(m_display,
                        m_window,
                        wmWindowType,
                        XA_ATOM,
                        32,
                        PropModeReplace,
                        reinterpret_cast<const unsigned char*>(&wmWindowTypeNormal),
                        1);
    }

    // Show the window
    setVisible(true);

    // Raise the window and grab input focus
    grabFocus();

    // Create the hidden cursor
    createHiddenCursor();

    // Flush the commands queue
    XFlush(m_display);

    // Add this window to the global list of windows (required for focus request)
    std::scoped_lock lock(allWindowsMutex);
    allWindows.push_back(this);
}


////////////////////////////////////////////////////////////
void WindowImplX11::updateLastInputTime(::Time time)
{
    if (time && (time != m_lastInputTime))
    {
        Atom netWmUserTime = getAtom("_NET_WM_USER_TIME", true);

        if (netWmUserTime)
        {
            XChangeProperty(m_display,
                            m_window,
                            netWmUserTime,
                            XA_CARDINAL,
                            32,
                            PropModeReplace,
                            reinterpret_cast<const unsigned char*>(&time),
                            1);
        }

        m_lastInputTime = time;
    }
}


////////////////////////////////////////////////////////////
void WindowImplX11::createHiddenCursor()
{
    // Create the cursor's pixmap (1x1 pixels)
    Pixmap cursorPixmap = XCreatePixmap(m_display, m_window, 1, 1, 1);
    GC graphicsContext = XCreateGC(m_display, cursorPixmap, 0, nullptr);
    XDrawPoint(m_display, cursorPixmap, graphicsContext, 0, 0);
    XFreeGC(m_display, graphicsContext);

    // Create the cursor, using the pixmap as both the shape and the mask of the cursor
    XColor color;
    color.flags = DoRed | DoGreen | DoBlue;
    color.red = color.blue = color.green = 0;
    m_hiddenCursor = XCreatePixmapCursor(m_display, cursorPixmap, cursorPixmap, &color, &color, 0, 0);

    // We don't need the pixmap any longer, free it
    XFreePixmap(m_display, cursorPixmap);
}


////////////////////////////////////////////////////////////
void WindowImplX11::cleanup()
{
    // Restore the previous video mode (in case we were running in fullscreen)
    resetVideoMode();

    // Unhide the mouse cursor (in case it was hidden)
    setMouseCursorVisible(true);
}


////////////////////////////////////////////////////////////
bool WindowImplX11::processEvent(XEvent& windowEvent)
{
    using namespace WindowsImplX11Impl;

    // This function implements a workaround to properly discard
    // repeated key events when necessary. The problem is that the
    // system's key events policy doesn't match SFML's one: X server will generate
    // both repeated KeyPress and KeyRelease events when maintaining a key down, while
    // SFML only wants repeated KeyPress events. Thus, we have to:
    // - Discard duplicated KeyRelease events when KeyRepeatEnabled is true
    // - Discard both duplicated KeyPress and KeyRelease events when KeyRepeatEnabled is false

    // Detect repeated key events
    if (windowEvent.type == KeyRelease)
    {
        // Find the next KeyPress event with matching keycode and time
        std::deque<XEvent>::iterator iter = std::find_if(
            m_events.begin(),
            m_events.end(),
            KeyRepeatFinder(windowEvent.xkey.keycode, windowEvent.xkey.time)
        );

        if (iter != m_events.end())
        {
            // If we don't want repeated events, remove the next KeyPress from the queue
            if (!m_keyRepeat)
                m_events.erase(iter);

            // This KeyRelease is a repeated event and we don't want it
            return false;
        }
    }

    // Convert the X11 event to a sf::Event
    switch (windowEvent.type)
    {
        // Destroy event
        case DestroyNotify:
        {
            // The window is about to be destroyed: we must cleanup resources
            cleanup();
            break;
        }

        // Gain focus event
        case FocusIn:
        {
            // Update the input context
            if (m_inputContext)
                XSetICFocus(m_inputContext);

            // Grab cursor
            if (m_cursorGrabbed)
            {
                // Try multiple times to grab the cursor
                for (unsigned int trial = 0; trial < maxTrialsCount; ++trial)
                {
                    int result = XGrabPointer(m_display, m_window, True, None, GrabModeAsync, GrabModeAsync, m_window, None, CurrentTime);

                    if (result == GrabSuccess)
                    {
                        m_cursorGrabbed = true;
                        break;
                    }

                    // The cursor grab failed, trying again after a small sleep
                    sf::sleep(sf::milliseconds(50));
                }

                if (!m_cursorGrabbed)
                    err() << "Failed to grab mouse cursor" << errEndl;
            }

            Event event;
            event.type = Event::GainedFocus;
            pushEvent(event);

            // If the window has been previously marked urgent (notification) as a result of a focus request, undo that
            XWMHints* hints = XGetWMHints(m_display, m_window);
            if (hints != nullptr)
            {
                // Remove urgency (notification) flag from hints
                hints->flags &= ~XUrgencyHint;
                XSetWMHints(m_display, m_window, hints);
                XFree(hints);
            }

            break;
        }

        // Lost focus event
        case FocusOut:
        {
            // Update the input context
            if (m_inputContext)
                XUnsetICFocus(m_inputContext);

            // Release cursor
            if (m_cursorGrabbed)
                XUngrabPointer(m_display, CurrentTime);

            Event event;
            event.type = Event::LostFocus;
            pushEvent(event);
            break;
        }

        // Resize event
        case ConfigureNotify:
        {
            // ConfigureNotify can be triggered for other reasons, check if the size has actually changed
            if ((windowEvent.xconfigure.width != m_previousSize.x) || (windowEvent.xconfigure.height != m_previousSize.y))
            {
                Event event;
                event.type        = Event::Resized;
                event.size.width  = static_cast<unsigned int>(windowEvent.xconfigure.width);
                event.size.height = static_cast<unsigned int>(windowEvent.xconfigure.height);
                pushEvent(event);

                m_previousSize.x = windowEvent.xconfigure.width;
                m_previousSize.y = windowEvent.xconfigure.height;
            }
            break;
        }

        // Close event
        case ClientMessage:
        {
            static Atom wmProtocols = getAtom("WM_PROTOCOLS");

            // Handle window manager protocol messages we support
            if (windowEvent.xclient.message_type == wmProtocols)
            {
                static Atom wmDeleteWindow = getAtom("WM_DELETE_WINDOW");
                static Atom netWmPing = ewmhSupported() ? getAtom("_NET_WM_PING", true) : None;

                if ((windowEvent.xclient.format == 32) && (windowEvent.xclient.data.l[0]) == static_cast<long>(wmDeleteWindow))
                {
                    // Handle the WM_DELETE_WINDOW message
                    Event event;
                    event.type = Event::Closed;
                    pushEvent(event);
                }
                else if (netWmPing && (windowEvent.xclient.format == 32) && (windowEvent.xclient.data.l[0]) == static_cast<long>(netWmPing))
                {
                    // Handle the _NET_WM_PING message, send pong back to WM to show that we are responsive
                    windowEvent.xclient.window = DefaultRootWindow(m_display);

                    XSendEvent(m_display, DefaultRootWindow(m_display), False, SubstructureNotifyMask | SubstructureRedirectMask, &windowEvent);
                }
            }
            break;
        }

        // Key down event
        case KeyPress:
        {
            Keyboard::Key key = Keyboard::Unknown;

            // Try each KeySym index (modifier group) until we get a match
            for (int i = 0; i < 4; ++i)
            {
                // Get the SFML keyboard code from the keysym of the key that has been pressed
                key = keysymToSF(XLookupKeysym(&windowEvent.xkey, i));

                if (key != Keyboard::Unknown)
                    break;
            }

            // Fill the event parameters
            // TODO: if modifiers are wrong, use XGetModifierMapping to retrieve the actual modifiers mapping
            Event event;
            event.type        = Event::KeyPressed;
            event.key.code    = key;
            event.key.alt     = windowEvent.xkey.state & Mod1Mask;
            event.key.control = windowEvent.xkey.state & ControlMask;
            event.key.shift   = windowEvent.xkey.state & ShiftMask;
            event.key.system  = windowEvent.xkey.state & Mod4Mask;
            pushEvent(event);

            // Generate a TextEntered event
            if (!XFilterEvent(&windowEvent, None))
            {
                #ifdef X_HAVE_UTF8_STRING
                if (m_inputContext)
                {
                    Status status;
                    Uint8  keyBuffer[16];

                    int length = Xutf8LookupString(
                        m_inputContext,
                        &windowEvent.xkey,
                        reinterpret_cast<char*>(keyBuffer),
                        sizeof(keyBuffer),
                        nullptr,
                        &status
                    );

                    if (length > 0)
                    {
                        Uint32 unicode = 0;
                        Utf8::decode(keyBuffer, keyBuffer + length, unicode, 0);
                        if (unicode != 0)
                        {
                            Event textEvent;
                            textEvent.type         = Event::TextEntered;
                            textEvent.text.unicode = unicode;
                            pushEvent(textEvent);
                        }
                    }
                }
                else
                #endif
                {
                    static XComposeStatus status;
                    char keyBuffer[16];
                    if (XLookupString(&windowEvent.xkey, keyBuffer, sizeof(keyBuffer), nullptr, &status))
                    {
                        Event textEvent;
                        textEvent.type         = Event::TextEntered;
                        textEvent.text.unicode = static_cast<Uint32>(keyBuffer[0]);
                        pushEvent(textEvent);
                    }
                }
            }

            updateLastInputTime(windowEvent.xkey.time);

            break;
        }

        // Key up event
        case KeyRelease:
        {
            Keyboard::Key key = Keyboard::Unknown;

            // Try each KeySym index (modifier group) until we get a match
            for (int i = 0; i < 4; ++i)
            {
                // Get the SFML keyboard code from the keysym of the key that has been released
                key = keysymToSF(XLookupKeysym(&windowEvent.xkey, i));

                if (key != Keyboard::Unknown)
                    break;
            }

            // Fill the event parameters
            Event event;
            event.type        = Event::KeyReleased;
            event.key.code    = key;
            event.key.alt     = windowEvent.xkey.state & Mod1Mask;
            event.key.control = windowEvent.xkey.state & ControlMask;
            event.key.shift   = windowEvent.xkey.state & ShiftMask;
            event.key.system  = windowEvent.xkey.state & Mod4Mask;
            pushEvent(event);

            break;
        }

        // Mouse button pressed
        case ButtonPress:
        {
            // XXX: Why button 8 and 9?
            // Because 4 and 5 are the vertical wheel and 6 and 7 are horizontal wheel ;)
            unsigned int button = windowEvent.xbutton.button;
            if ((button == Button1) ||
                (button == Button2) ||
                (button == Button3) ||
                (button == 8) ||
                (button == 9))
            {
                Event event;
                event.type          = Event::MouseButtonPressed;
                event.mouseButton.x = windowEvent.xbutton.x;
                event.mouseButton.y = windowEvent.xbutton.y;
                switch(button)
                {
                    case Button1: event.mouseButton.button = Mouse::Left;     break;
                    case Button2: event.mouseButton.button = Mouse::Middle;   break;
                    case Button3: event.mouseButton.button = Mouse::Right;    break;
                    case 8:       event.mouseButton.button = Mouse::XButton1; break;
                    case 9:       event.mouseButton.button = Mouse::XButton2; break;
                }
                pushEvent(event);
            }

            updateLastInputTime(windowEvent.xbutton.time);

            break;
        }

        // Mouse button released
        case ButtonRelease:
        {
            unsigned int button = windowEvent.xbutton.button;
            if ((button == Button1) ||
                (button == Button2) ||
                (button == Button3) ||
                (button == 8) ||
                (button == 9))
            {
                Event event;
                event.type          = Event::MouseButtonReleased;
                event.mouseButton.x = windowEvent.xbutton.x;
                event.mouseButton.y = windowEvent.xbutton.y;
                switch(button)
                {
                    case Button1: event.mouseButton.button = Mouse::Left;     break;
                    case Button2: event.mouseButton.button = Mouse::Middle;   break;
                    case Button3: event.mouseButton.button = Mouse::Right;    break;
                    case 8:       event.mouseButton.button = Mouse::XButton1; break;
                    case 9:       event.mouseButton.button = Mouse::XButton2; break;
                }
                pushEvent(event);
            }
            else if ((button == Button4) || (button == Button5))
            {
                Event event;

                event.type             = Event::MouseWheelMoved;
                event.mouseWheel.delta = (button == Button4) ? 1 : -1;
                event.mouseWheel.x     = windowEvent.xbutton.x;
                event.mouseWheel.y     = windowEvent.xbutton.y;
                pushEvent(event);

                event.type                   = Event::MouseWheelScrolled;
                event.mouseWheelScroll.wheel = Mouse::VerticalWheel;
                event.mouseWheelScroll.delta = (button == Button4) ? 1 : -1;
                event.mouseWheelScroll.x     = windowEvent.xbutton.x;
                event.mouseWheelScroll.y     = windowEvent.xbutton.y;
                pushEvent(event);
            }
            else if ((button == 6) || (button == 7))
            {
                Event event;
                event.type                   = Event::MouseWheelScrolled;
                event.mouseWheelScroll.wheel = Mouse::HorizontalWheel;
                event.mouseWheelScroll.delta = (button == 6) ? 1 : -1;
                event.mouseWheelScroll.x     = windowEvent.xbutton.x;
                event.mouseWheelScroll.y     = windowEvent.xbutton.y;
                pushEvent(event);
            }
            break;
        }

        // Mouse moved
        case MotionNotify:
        {
            Event event;
            event.type        = Event::MouseMoved;
            event.mouseMove.x = windowEvent.xmotion.x;
            event.mouseMove.y = windowEvent.xmotion.y;
            pushEvent(event);
            break;
        }

        // Mouse entered
        case EnterNotify:
        {
            if (windowEvent.xcrossing.mode == NotifyNormal)
            {
                Event event;
                event.type = Event::MouseEntered;
                pushEvent(event);
            }
            break;
        }

        // Mouse left
        case LeaveNotify:
        {
            if (windowEvent.xcrossing.mode == NotifyNormal)
            {
                Event event;
                event.type = Event::MouseLeft;
                pushEvent(event);
            }
            break;
        }

        // Window unmapped
        case UnmapNotify:
        {
            if (windowEvent.xunmap.window == m_window)
                m_windowMapped = false;

            break;
        }

        // Window visibility change
        case VisibilityNotify:
        {
            // We prefer using VisibilityNotify over MapNotify because
            // some window managers like awesome don't internally flag a
            // window as viewable even after it is mapped but before it
            // is visible leading to certain function calls failing with
            // an unviewable error if called before VisibilityNotify arrives

            // Empirical testing on most widely used window managers shows
            // that mapping a window will always lead to a VisibilityNotify
            // event that is not VisibilityFullyObscured
            if (windowEvent.xvisibility.window == m_window)
            {
                if (windowEvent.xvisibility.state != VisibilityFullyObscured)
                    m_windowMapped = true;
            }

            break;
        }

        // Window property change
        case PropertyNotify:
        {
            if (!m_lastInputTime)
                m_lastInputTime = windowEvent.xproperty.time;

            break;
        }
    }

    return true;
}


////////////////////////////////////////////////////////////
bool WindowImplX11::checkXRandR(int& xRandRMajor, int& xRandRMinor)
{
    // Check if the XRandR extension is present
    int version;
    if (!XQueryExtension(m_display, "RANDR", &version, &version, &version))
    {
        err() << "XRandR extension is not supported" << errEndl;
        return false;
    }

    // Check XRandR version, 1.2 required
    if (!XRRQueryVersion(m_display, &xRandRMajor, &xRandRMinor) || xRandRMajor < 1 || (xRandRMajor == 1 && xRandRMinor < 2 ))
    {
        err() << "XRandR is too old" << errEndl;
        return false;
    }

    return true;
}


////////////////////////////////////////////////////////////
RROutput WindowImplX11::getOutputPrimary(::Window& rootWindow, XRRScreenResources* res, int xRandRMajor, int xRandRMinor)
{
    // if xRandR version >= 1.3 get the primary screen else take the first screen
    if ((xRandRMajor == 1 && xRandRMinor >= 3) || xRandRMajor > 1)
    {
        RROutput output = XRRGetOutputPrimary(m_display, rootWindow);

        // Check if returned output is valid, otherwise use the first screen
        if (output == None)
            return res->outputs[0];
        else
            return output;
    }

    // xRandr version can't get the primary screen, use the first screen
    return res->outputs[0];
}


////////////////////////////////////////////////////////////
Vector2i WindowImplX11::getPrimaryMonitorPosition()
{
    Vector2i monitorPosition;

    // Get root window
    ::Window rootWindow = RootWindow(m_display, m_screen);

    // Get the screen resources
    XRRScreenResources* res = XRRGetScreenResources(m_display, rootWindow);
    if (!res)
    {
        err() << "Failed to get the current screen resources for.primary monitor position" << errEndl;
        return monitorPosition;
    }

    // Get xRandr version
    int xRandRMajor, xRandRMinor;
    if (!checkXRandR(xRandRMajor, xRandRMinor))
        xRandRMajor = xRandRMinor = 0;

    RROutput output = getOutputPrimary(rootWindow, res, xRandRMajor, xRandRMinor);

    // Get output info from output
    XRROutputInfo* outputInfo = XRRGetOutputInfo(m_display, res, output);
    if (!outputInfo || outputInfo->connection == RR_Disconnected)
    {
        XRRFreeScreenResources(res);

        // If outputInfo->connection == RR_Disconnected, free output info
        if (outputInfo)
            XRRFreeOutputInfo(outputInfo);

        err() << "Failed to get output info for.primary monitor position" << errEndl;
        return monitorPosition;
    }

    // Retreive current RRMode, screen position and rotation
    XRRCrtcInfo* crtcInfo = XRRGetCrtcInfo(m_display, res, outputInfo->crtc);
    if (!crtcInfo)
    {
        XRRFreeScreenResources(res);
        XRRFreeOutputInfo(outputInfo);
        err() << "Failed to get crtc info for.primary monitor position" << errEndl;
        return monitorPosition;
    }

    monitorPosition.x = crtcInfo->x;
    monitorPosition.y = crtcInfo->y;

    XRRFreeCrtcInfo(crtcInfo);
    XRRFreeOutputInfo(outputInfo);
    XRRFreeScreenResources(res);

    return monitorPosition;
}

} // namespace priv

} // namespace sf<|MERGE_RESOLUTION|>--- conflicted
+++ resolved
@@ -51,10 +51,7 @@
 #include <string>
 #include <cstring>
 #include <cassert>
-<<<<<<< HEAD
 #include <mutex>
-=======
->>>>>>> 6cf124db
 
 #ifdef SFML_OPENGL_ES
     #include <SFML/Window/EglContext.hpp>
@@ -88,17 +85,10 @@
 
         static const unsigned int             maxTrialsCount = 5;
 
-<<<<<<< HEAD
-    // Predicate we use to find key repeat events in processEvent
-    struct KeyRepeatFinder
-    {
-        KeyRepeatFinder(unsigned int initalKeycode, Time initialTime) : keycode(initalKeycode), time(initialTime) {}
-=======
         // Predicate we use to find key repeat events in processEvent
         struct KeyRepeatFinder
         {
             KeyRepeatFinder(unsigned int initalKeycode, Time initialTime) : keycode(initalKeycode), time(initialTime) {}
->>>>>>> 6cf124db
 
             // Predicate operator that checks event type, keycode and timestamp
             bool operator()(const XEvent& event)
@@ -131,19 +121,11 @@
             std::size_t offset = 0;
             ssize_t result = 0;
 
-<<<<<<< HEAD
-        while ((result = read(file, &buffer[offset], 256)) > 0)
-        {
-            buffer.resize(buffer.size() + static_cast<std::size_t>(result), 0);
-            offset += static_cast<std::size_t>(result);
-        }
-=======
             while ((result = read(file, &buffer[offset], 256)) > 0)
             {
                 buffer.resize(buffer.size() + static_cast<std::size_t>(result), 0);
                 offset += static_cast<std::size_t>(result);
             }
->>>>>>> 6cf124db
 
             ::close(file);
 
@@ -363,14 +345,10 @@
             {
                 gotFrameExtents = true;
 
-<<<<<<< HEAD
-            long* extents = reinterpret_cast<long*>(data);
-=======
                 #pragma GCC diagnostic push
                 #pragma GCC diagnostic ignored "-Wcast-align"
                 long* extents = reinterpret_cast<long*>(data);
                 #pragma GCC diagnostic pop
->>>>>>> 6cf124db
 
                 xFrameExtent = extents[0]; // Left.
                 yFrameExtent = extents[2]; // Top.
