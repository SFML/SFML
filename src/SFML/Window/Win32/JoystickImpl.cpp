--- conflicted
+++ resolved
@@ -152,11 +152,7 @@
 
             if (result != ERROR_SUCCESS)
             {
-<<<<<<< HEAD
                 sf::err() << "Unable to open registry for joystick at index " << index << ": " << getErrorString(static_cast<DWORD>(result)) << sf::errEndl;
-=======
-                sf::err() << "Unable to open registry for joystick at index " << index << ": " << getErrorString(static_cast<DWORD>(result)) << std::endl;
->>>>>>> 6cf124db
                 return joystickDescription;
             }
         }
@@ -176,11 +172,7 @@
 
         if (result != ERROR_SUCCESS)
         {
-<<<<<<< HEAD
             sf::err() << "Unable to query registry key for joystick at index " << index << ": " << getErrorString(static_cast<DWORD>(result)) << sf::errEndl;
-=======
-            sf::err() << "Unable to query registry key for joystick at index " << index << ": " << getErrorString(static_cast<DWORD>(result)) << std::endl;
->>>>>>> 6cf124db
             return joystickDescription;
         }
 
@@ -192,11 +184,7 @@
 
         if (result != ERROR_SUCCESS)
         {
-<<<<<<< HEAD
             sf::err() << "Unable to open registry key for joystick at index " << index << ": " << getErrorString(static_cast<DWORD>(result)) << sf::errEndl;
-=======
-            sf::err() << "Unable to open registry key for joystick at index " << index << ": " << getErrorString(static_cast<DWORD>(result)) << std::endl;
->>>>>>> 6cf124db
             return joystickDescription;
         }
 
@@ -207,11 +195,7 @@
 
         if (result != ERROR_SUCCESS)
         {
-<<<<<<< HEAD
             sf::err() << "Unable to query name for joystick at index " << index << ": " << getErrorString(static_cast<DWORD>(result)) << sf::errEndl;
-=======
-            sf::err() << "Unable to query name for joystick at index " << index << ": " << getErrorString(static_cast<DWORD>(result)) << std::endl;
->>>>>>> 6cf124db
             return joystickDescription;
         }
 
@@ -544,11 +528,7 @@
         if (it->index == index)
         {
             // Create device
-<<<<<<< HEAD
             HRESULT result = directInput->CreateDevice(it->guid, &m_device, nullptr);
-=======
-            HRESULT result = directInput->CreateDevice(it->guid, &m_device, NULL);
->>>>>>> 6cf124db
 
             if (FAILED(result))
             {
