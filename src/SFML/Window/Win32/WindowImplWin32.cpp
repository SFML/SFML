////////////////////////////////////////////////////////////
//
// SFML - Simple and Fast Multimedia Library
// Copyright (C) 2007-2015 Laurent Gomila (laurent@sfml-dev.org)
//
// This software is provided 'as-is', without any express or implied warranty.
// In no event will the authors be held liable for any damages arising from the use of this software.
//
// Permission is granted to anyone to use this software for any purpose,
// including commercial applications, and to alter it and redistribute it freely,
// subject to the following restrictions:
//
// 1. The origin of this software must not be misrepresented;
//    you must not claim that you wrote the original software.
//    If you use this software in a product, an acknowledgment
//    in the product documentation would be appreciated but is not required.
//
// 2. Altered source versions must be plainly marked as such,
//    and must not be misrepresented as being the original software.
//
// 3. This notice may not be removed or altered from any source distribution.
//
////////////////////////////////////////////////////////////

////////////////////////////////////////////////////////////
// Headers
////////////////////////////////////////////////////////////
#ifdef _WIN32_WINDOWS
    #undef _WIN32_WINDOWS
#endif
#ifdef _WIN32_WINNT
    #undef _WIN32_WINNT
#endif
#define _WIN32_WINDOWS 0x0501
#define _WIN32_WINNT   0x0501
#include <SFML/Window/Win32/WindowImplWin32.hpp>
#include <SFML/Window/WindowStyle.hpp>
#include <GL/gl.h>
#include <SFML/System/Err.hpp>
#include <SFML/System/Utf.hpp>
#include <vector>

// MinGW lacks the definition of some Win32 constants
#ifndef XBUTTON1
    #define XBUTTON1 0x0001
#endif
#ifndef XBUTTON2
    #define XBUTTON2 0x0002
#endif
#ifndef WM_MOUSEHWHEEL
    #define WM_MOUSEHWHEEL 0x020E
#endif
#ifndef MAPVK_VK_TO_VSC
    #define MAPVK_VK_TO_VSC (0)
#endif


namespace
{
    unsigned int               windowCount      = 0;
    const wchar_t*             className        = L"SFML_Window";
    sf::priv::WindowImplWin32* fullscreenWindow = NULL;

    void setProcessDpiAware()
    {
        // Try SetProcessDpiAwareness first
        HINSTANCE shCoreDll = LoadLibrary(L"Shcore.dll");

        if (shCoreDll)
        {
            enum ProcessDpiAwareness
            {
                ProcessDpiUnaware         = 0,
                ProcessSystemDpiAware     = 1,
                ProcessPerMonitorDpiAware = 2
            };

            typedef HRESULT (WINAPI* SetProcessDpiAwarenessFuncType)(ProcessDpiAwareness);
            SetProcessDpiAwarenessFuncType SetProcessDpiAwarenessFunc = reinterpret_cast<SetProcessDpiAwarenessFuncType>(GetProcAddress(shCoreDll, "SetProcessDpiAwareness"));

            if (SetProcessDpiAwarenessFunc)
            {
                // We only check for E_INVALIDARG because we would get
                // E_ACCESSDENIED if the DPI was already set previously
                // and S_OK means the call was successful
                if (SetProcessDpiAwarenessFunc(ProcessSystemDpiAware) == E_INVALIDARG)
                {
                    sf::err() << "Failed to set process DPI awareness" << std::endl;
                }
                else
                {
                    FreeLibrary(shCoreDll);
                    return;
                }
            }

            FreeLibrary(shCoreDll);
        }

        // Fall back to SetProcessDPIAware if SetProcessDpiAwareness
        // is not available on this system
        HINSTANCE user32Dll = LoadLibrary(L"user32.dll");

        if (user32Dll)
        {
            typedef BOOL (WINAPI* SetProcessDPIAwareFuncType)(void);
            SetProcessDPIAwareFuncType SetProcessDPIAwareFunc = reinterpret_cast<SetProcessDPIAwareFuncType>(GetProcAddress(user32Dll, "SetProcessDPIAware"));

            if (SetProcessDPIAwareFunc)
            {
                if (!SetProcessDPIAwareFunc())
                    sf::err() << "Failed to set process DPI awareness" << std::endl;
            }

            FreeLibrary(user32Dll);
        }
    }
}

namespace sf
{
namespace priv
{
////////////////////////////////////////////////////////////
WindowImplWin32::WindowImplWin32(WindowHandle handle) :
m_handle          (handle),
m_callback        (0),
m_cursor          (NULL),
m_icon            (NULL),
m_keyRepeatEnabled(true),
m_lastSize        (0, 0),
m_resizing        (false),
m_surrogate       (0),
m_mouseInside     (false),
m_fullscreen      (false),
m_cursorGrabbed   (false)
{
    // Set that this process is DPI aware and can handle DPI scaling
    setProcessDpiAware();

    if (m_handle)
    {
        // We change the event procedure of the control (it is important to save the old one)
        SetWindowLongPtrW(m_handle, GWLP_USERDATA, reinterpret_cast<LONG_PTR>(this));
        m_callback = SetWindowLongPtrW(m_handle, GWLP_WNDPROC, reinterpret_cast<LONG_PTR>(&WindowImplWin32::globalOnEvent));
    }
}


////////////////////////////////////////////////////////////
WindowImplWin32::WindowImplWin32(VideoMode mode, const String& title, Uint32 style, const ContextSettings& /*settings*/) :
m_handle          (NULL),
m_callback        (0),
m_cursor          (NULL),
m_icon            (NULL),
m_keyRepeatEnabled(true),
m_lastSize        (mode.width, mode.height),
m_resizing        (false),
m_surrogate       (0),
m_mouseInside     (false),
m_fullscreen      (style & Style::Fullscreen),
m_cursorGrabbed   (m_fullscreen)
{
    // Set that this process is DPI aware and can handle DPI scaling
    setProcessDpiAware();

    // Register the window class at first call
    if (windowCount == 0)
        registerWindowClass();

    // Compute position and size
    HDC screenDC = GetDC(NULL);
    int left   = (GetDeviceCaps(screenDC, HORZRES) - static_cast<int>(mode.width))  / 2;
    int top    = (GetDeviceCaps(screenDC, VERTRES) - static_cast<int>(mode.height)) / 2;
    int width  = mode.width;
    int height = mode.height;
    ReleaseDC(NULL, screenDC);

    // Choose the window style according to the Style parameter
    DWORD win32Style = WS_VISIBLE;
    if (style == Style::None)
    {
        win32Style |= WS_POPUP;
    }
    else
    {
        if (style & Style::Titlebar) win32Style |= WS_CAPTION | WS_MINIMIZEBOX;
        if (style & Style::Resize)   win32Style |= WS_THICKFRAME | WS_MAXIMIZEBOX;
        if (style & Style::Close)    win32Style |= WS_SYSMENU;
    }

    // In windowed mode, adjust width and height so that window will have the requested client area
    if (!m_fullscreen)
    {
        RECT rectangle = {0, 0, width, height};
        AdjustWindowRect(&rectangle, win32Style, false);
        width  = rectangle.right - rectangle.left;
        height = rectangle.bottom - rectangle.top;
    }

    // Create the window
    m_handle = CreateWindowW(className, title.toWideString().c_str(), win32Style, left, top, width, height, NULL, NULL, GetModuleHandle(NULL), this);

    // By default, the OS limits the size of the window the the desktop size,
    // we have to resize it after creation to apply the real size
    setSize(Vector2u(mode.width, mode.height));

    // Switch to fullscreen if requested
    if (m_fullscreen)
        switchToFullscreen(mode);

    // Increment window count
    windowCount++;
}


////////////////////////////////////////////////////////////
WindowImplWin32::~WindowImplWin32()
{
    // Destroy the custom icon, if any
    if (m_icon)
        DestroyIcon(m_icon);

    if (!m_callback)
    {
        // Destroy the window
        if (m_handle)
            DestroyWindow(m_handle);

        // Decrement the window count
        windowCount--;

        // Unregister window class if we were the last window
        if (windowCount == 0)
            UnregisterClassW(className, GetModuleHandleW(NULL));
    }
    else
    {
        // The window is external : remove the hook on its message callback
        SetWindowLongPtrW(m_handle, GWLP_WNDPROC, m_callback);
    }
}


////////////////////////////////////////////////////////////
WindowHandle WindowImplWin32::getSystemHandle() const
{
    return m_handle;
}


////////////////////////////////////////////////////////////
void WindowImplWin32::processEvents()
{
    // We process the window events only if we own it
    if (!m_callback)
    {
        MSG message;
        while (PeekMessageW(&message, NULL, 0, 0, PM_REMOVE))
        {
            TranslateMessage(&message);
            DispatchMessageW(&message);
        }
    }
}


////////////////////////////////////////////////////////////
Vector2i WindowImplWin32::getPosition() const
{
    RECT rect;
    GetWindowRect(m_handle, &rect);

    return Vector2i(rect.left, rect.top);
}


////////////////////////////////////////////////////////////
void WindowImplWin32::setPosition(const Vector2i& position)
{
    SetWindowPos(m_handle, NULL, position.x, position.y, 0, 0, SWP_NOSIZE | SWP_NOZORDER);
}


////////////////////////////////////////////////////////////
Vector2u WindowImplWin32::getSize() const
{
    RECT rect;
    GetClientRect(m_handle, &rect);

    return Vector2u(rect.right - rect.left, rect.bottom - rect.top);
}


////////////////////////////////////////////////////////////
void WindowImplWin32::setSize(const Vector2u& size)
{
    // SetWindowPos wants the total size of the window (including title bar and borders),
    // so we have to compute it
    RECT rectangle = {0, 0, static_cast<long>(size.x), static_cast<long>(size.y)};
    AdjustWindowRect(&rectangle, GetWindowLong(m_handle, GWL_STYLE), false);
    int width  = rectangle.right - rectangle.left;
    int height = rectangle.bottom - rectangle.top;

    SetWindowPos(m_handle, NULL, 0, 0, width, height, SWP_NOMOVE | SWP_NOZORDER);
}


////////////////////////////////////////////////////////////
void WindowImplWin32::setTitle(const String& title)
{
    SetWindowTextW(m_handle, title.toWideString().c_str());
}


////////////////////////////////////////////////////////////
void WindowImplWin32::setIcon(unsigned int width, unsigned int height, const Uint8* pixels)
{
    // First destroy the previous one
    if (m_icon)
        DestroyIcon(m_icon);

    // Windows wants BGRA pixels: swap red and blue channels
    std::vector<Uint8> iconPixels(width * height * 4);
    for (std::size_t i = 0; i < iconPixels.size() / 4; ++i)
    {
        iconPixels[i * 4 + 0] = pixels[i * 4 + 2];
        iconPixels[i * 4 + 1] = pixels[i * 4 + 1];
        iconPixels[i * 4 + 2] = pixels[i * 4 + 0];
        iconPixels[i * 4 + 3] = pixels[i * 4 + 3];
    }

    // Create the icon from the pixel array
    m_icon = CreateIcon(GetModuleHandleW(NULL), width, height, 1, 32, NULL, &iconPixels[0]);

    // Set it as both big and small icon of the window
    if (m_icon)
    {
        SendMessageW(m_handle, WM_SETICON, ICON_BIG,   (LPARAM)m_icon);
        SendMessageW(m_handle, WM_SETICON, ICON_SMALL, (LPARAM)m_icon);
    }
    else
    {
        err() << "Failed to set the window's icon" << std::endl;
    }
}


////////////////////////////////////////////////////////////
void WindowImplWin32::setVisible(bool visible)
{
    ShowWindow(m_handle, visible ? SW_SHOW : SW_HIDE);
}


////////////////////////////////////////////////////////////
void WindowImplWin32::setMouseCursorVisible(bool visible)
{
    if (visible)
        m_cursor = LoadCursorW(NULL, IDC_ARROW);
    else
        m_cursor = NULL;

    SetCursor(m_cursor);
}


////////////////////////////////////////////////////////////
void WindowImplWin32::setMouseCursorGrabbed(bool grabbed)
{
    m_cursorGrabbed = grabbed;
    grabCursor(m_cursorGrabbed);
}


////////////////////////////////////////////////////////////
void WindowImplWin32::setKeyRepeatEnabled(bool enabled)
{
    m_keyRepeatEnabled = enabled;
}

////////////////////////////////////////////////////////////
void WindowImplWin32::requestFocus()
{
    // Allow focus stealing only within the same process; compare PIDs of current and foreground window
    DWORD thisPid       = GetWindowThreadProcessId(m_handle, NULL);
    DWORD foregroundPid = GetWindowThreadProcessId(GetForegroundWindow(), NULL);

    if (thisPid == foregroundPid)
    {
        // The window requesting focus belongs to the same process as the current window: steal focus
        SetForegroundWindow(m_handle);
    }
    else
    {
        // Different process: don't steal focus, but create a taskbar notification ("flash")
        FLASHWINFO info;
        info.cbSize    = sizeof(info);
        info.hwnd      = m_handle;
        info.dwFlags   = FLASHW_TRAY;
        info.dwTimeout = 0;
        info.uCount    = 3;

        FlashWindowEx(&info);
    }
}


////////////////////////////////////////////////////////////
bool WindowImplWin32::hasFocus() const
{
	return m_handle == GetForegroundWindow();
}


////////////////////////////////////////////////////////////
void WindowImplWin32::registerWindowClass()
{
    WNDCLASSW windowClass;
    windowClass.style         = 0;
    windowClass.lpfnWndProc   = &WindowImplWin32::globalOnEvent;
    windowClass.cbClsExtra    = 0;
    windowClass.cbWndExtra    = 0;
    windowClass.hInstance     = GetModuleHandleW(NULL);
    windowClass.hIcon         = NULL;
    windowClass.hCursor       = 0;
    windowClass.hbrBackground = 0;
    windowClass.lpszMenuName  = NULL;
    windowClass.lpszClassName = className;
    RegisterClassW(&windowClass);
}


////////////////////////////////////////////////////////////
void WindowImplWin32::switchToFullscreen(const VideoMode& mode)
{
    DEVMODE devMode;
    devMode.dmSize       = sizeof(devMode);
    devMode.dmPelsWidth  = mode.width;
    devMode.dmPelsHeight = mode.height;
    devMode.dmBitsPerPel = mode.bitsPerPixel;
    devMode.dmFields     = DM_PELSWIDTH | DM_PELSHEIGHT | DM_BITSPERPEL;

    // Apply fullscreen mode
    if (ChangeDisplaySettingsW(&devMode, CDS_FULLSCREEN) != DISP_CHANGE_SUCCESSFUL)
    {
        err() << "Failed to change display mode for fullscreen" << std::endl;
        return;
    }

    // Make the window flags compatible with fullscreen mode
    SetWindowLongW(m_handle, GWL_STYLE, WS_POPUP | WS_CLIPCHILDREN | WS_CLIPSIBLINGS);
    SetWindowLongW(m_handle, GWL_EXSTYLE, WS_EX_APPWINDOW);

    // Resize the window so that it fits the entire screen
    SetWindowPos(m_handle, HWND_TOP, 0, 0, mode.width, mode.height, SWP_FRAMECHANGED);
    ShowWindow(m_handle, SW_SHOW);

    // Set "this" as the current fullscreen window
    fullscreenWindow = this;
}


////////////////////////////////////////////////////////////
void WindowImplWin32::cleanup()
{
    // Restore the previous video mode (in case we were running in fullscreen)
    if (fullscreenWindow == this)
    {
        ChangeDisplaySettingsW(NULL, 0);
        fullscreenWindow = NULL;
    }

    // Unhide the mouse cursor (in case it was hidden)
    setMouseCursorVisible(true);

    // No longer track the cursor
    setTracking(false);

    // No longer capture the cursor
    ReleaseCapture();
}


////////////////////////////////////////////////////////////
void WindowImplWin32::setTracking(bool track)
{
    TRACKMOUSEEVENT mouseEvent;
    mouseEvent.cbSize = sizeof(TRACKMOUSEEVENT);
    mouseEvent.dwFlags = track ? TME_LEAVE : TME_CANCEL;
    mouseEvent.hwndTrack = m_handle;
    mouseEvent.dwHoverTime = HOVER_DEFAULT;
    TrackMouseEvent(&mouseEvent);
}


////////////////////////////////////////////////////////////
void WindowImplWin32::grabCursor(bool grabbed)
{
    // No effect for fullscreen windows
    if (m_fullscreen)
        return;

    if (grabbed)
    {
        RECT rect;
        GetClientRect(m_handle, &rect);
        MapWindowPoints(m_handle, NULL, reinterpret_cast<LPPOINT>(&rect), 2);
        ClipCursor(&rect);
    }
    else
    {
        ClipCursor(NULL);
    }
}


////////////////////////////////////////////////////////////
void WindowImplWin32::processEvent(UINT message, WPARAM wParam, LPARAM lParam)
{
    // Don't process any message until window is created
    if (m_handle == NULL)
        return;

    switch (message)
    {
        // Destroy event
        case WM_DESTROY :
        {
            // Here we must cleanup resources !
            cleanup();
            break;
        }

        // Set cursor event
        case WM_SETCURSOR :
        {
            // The mouse has moved, if the cursor is in our window we must refresh the cursor
            if (LOWORD(lParam) == HTCLIENT)
                SetCursor(m_cursor);

            break;
        }

        // Close event
        case WM_CLOSE :
        {
            Event event;
            event.type = Event::Closed;
            pushEvent(event);
            break;
        }

        // Resize event
        case WM_SIZE :
        {
            // Consider only events triggered by a maximize or a un-maximize
            if (wParam != SIZE_MINIMIZED && !m_resizing && m_lastSize != getSize())
            {
                // Update the last handled size
                m_lastSize = getSize();

                // Push a resize event
                Event event;
                event.type        = Event::Resized;
                event.size.width  = m_lastSize.x;
                event.size.height = m_lastSize.y;
                pushEvent(event);

                // Restore/update cursor grabbing
                grabCursor(m_cursorGrabbed);
            }
            break;
        }

        // Start resizing
        case WM_ENTERSIZEMOVE :
        {
            m_resizing = true;
            grabCursor(false);
            break;
        }

        // Stop resizing
        case WM_EXITSIZEMOVE :
        {
            m_resizing = false;

            // Ignore cases where the window has only been moved
            if(m_lastSize != getSize())
            {
                // Update the last handled size
                m_lastSize = getSize();

                // Push a resize event
                Event event;
                event.type        = Event::Resized;
                event.size.width  = m_lastSize.x;
                event.size.height = m_lastSize.y;
                pushEvent(event);
            }

            // Restore/update cursor grabbing
            grabCursor(m_cursorGrabbed);
            break;
        }

        // The system request the min/max window size and position
        case WM_GETMINMAXINFO :
        {
            // We override the returned information to remove the default limit
            // (the OS doesn't allow windows bigger than the desktop by default)
            MINMAXINFO* info = reinterpret_cast<MINMAXINFO*>(lParam);
            info->ptMaxTrackSize.x = 50000;
            info->ptMaxTrackSize.y = 50000;
            break;
        }

        // Gain focus event
        case WM_SETFOCUS :
        {
            // Restore cursor grabbing
            grabCursor(m_cursorGrabbed);

            Event event;
            event.type = Event::GainedFocus;
            pushEvent(event);
            break;
        }

        // Lost focus event
        case WM_KILLFOCUS :
        {
            // Ungrab the cursor
            grabCursor(false);

            Event event;
            event.type = Event::LostFocus;
            pushEvent(event);
            break;
        }

        // Text event
        case WM_CHAR :
        {
            if (m_keyRepeatEnabled || ((lParam & (1 << 30)) == 0))
            {
                // Get the code of the typed character
                Uint32 character = static_cast<Uint32>(wParam);

                // Check if it is the first part of a surrogate pair, or a regular character
                if ((character >= 0xD800) && (character <= 0xDBFF))
                {
                    // First part of a surrogate pair: store it and wait for the second one
                    m_surrogate = static_cast<Uint16>(character);
                }
                else
                {
                    // Check if it is the second part of a surrogate pair, or a regular character
                    if ((character >= 0xDC00) && (character <= 0xDFFF))
                    {
                        // Convert the UTF-16 surrogate pair to a single UTF-32 value
                        Uint16 utf16[] = {m_surrogate, static_cast<Uint16>(character)};
                        sf::Utf16::toUtf32(utf16, utf16 + 2, &character);
                        m_surrogate = 0;
                    }

                    // Send a TextEntered event
                    Event event;
                    event.type = Event::TextEntered;
                    event.text.unicode = character;
                    pushEvent(event);
                }
            }
            break;
        }

        // Keydown event
        case WM_KEYDOWN :
        case WM_SYSKEYDOWN :
        {
            if (m_keyRepeatEnabled || ((HIWORD(lParam) & KF_REPEAT) == 0))
            {
                Event event;
                event.type        = Event::KeyPressed;
                event.key.alt     = HIWORD(GetAsyncKeyState(VK_MENU))    != 0;
                event.key.control = HIWORD(GetAsyncKeyState(VK_CONTROL)) != 0;
                event.key.shift   = HIWORD(GetAsyncKeyState(VK_SHIFT))   != 0;
                event.key.system  = HIWORD(GetAsyncKeyState(VK_LWIN)) || HIWORD(GetAsyncKeyState(VK_RWIN));
                event.key.code    = virtualKeyCodeToSF(wParam, lParam);
                pushEvent(event);
            }
            break;
        }

        // Keyup event
        case WM_KEYUP :
        case WM_SYSKEYUP :
        {
            Event event;
            event.type        = Event::KeyReleased;
            event.key.alt     = HIWORD(GetAsyncKeyState(VK_MENU))    != 0;
            event.key.control = HIWORD(GetAsyncKeyState(VK_CONTROL)) != 0;
            event.key.shift   = HIWORD(GetAsyncKeyState(VK_SHIFT))   != 0;
            event.key.system  = HIWORD(GetAsyncKeyState(VK_LWIN)) || HIWORD(GetAsyncKeyState(VK_RWIN));
            event.key.code    = virtualKeyCodeToSF(wParam, lParam);
            pushEvent(event);
            break;
        }

<<<<<<< HEAD
        // Mouse wheel event
        case WM_MOUSEWHEEL :
=======
        // Vertical mouse wheel event
        case WM_MOUSEWHEEL:
>>>>>>> 80214d1c
        {
            // Mouse position is in screen coordinates, convert it to window coordinates
            POINT position;
            position.x = static_cast<Int16>(LOWORD(lParam));
            position.y = static_cast<Int16>(HIWORD(lParam));
            ScreenToClient(m_handle, &position);

            Int16 delta = static_cast<Int16>(HIWORD(wParam));

            Event event;

            event.type             = Event::MouseWheelMoved;
            event.mouseWheel.delta = delta / 120;
            event.mouseWheel.x     = position.x;
            event.mouseWheel.y     = position.y;
            pushEvent(event);

            event.type                   = Event::MouseWheelScrolled;
            event.mouseWheelScroll.wheel = Mouse::VerticalWheel;
            event.mouseWheelScroll.delta = static_cast<float>(delta) / 120.f;
            event.mouseWheelScroll.x     = position.x;
            event.mouseWheelScroll.y     = position.y;
            pushEvent(event);
            break;
        }

        // Horizontal mouse wheel event
        case WM_MOUSEHWHEEL:
        {
            // Mouse position is in screen coordinates, convert it to window coordinates
            POINT position;
            position.x = static_cast<Int16>(LOWORD(lParam));
            position.y = static_cast<Int16>(HIWORD(lParam));
            ScreenToClient(m_handle, &position);

            Int16 delta = static_cast<Int16>(HIWORD(wParam));

            Event event;
            event.type                   = Event::MouseWheelScrolled;
            event.mouseWheelScroll.wheel = Mouse::HorizontalWheel;
            event.mouseWheelScroll.delta = -static_cast<float>(delta) / 120.f;
            event.mouseWheelScroll.x     = position.x;
            event.mouseWheelScroll.y     = position.y;
            pushEvent(event);
            break;
        }

        // Mouse left button down event
        case WM_LBUTTONDOWN :
        {
            Event event;
            event.type               = Event::MouseButtonPressed;
            event.mouseButton.button = Mouse::Left;
            event.mouseButton.x      = static_cast<Int16>(LOWORD(lParam));
            event.mouseButton.y      = static_cast<Int16>(HIWORD(lParam));
            pushEvent(event);
            break;
        }

        // Mouse left button up event
        case WM_LBUTTONUP :
        {
            Event event;
            event.type               = Event::MouseButtonReleased;
            event.mouseButton.button = Mouse::Left;
            event.mouseButton.x      = static_cast<Int16>(LOWORD(lParam));
            event.mouseButton.y      = static_cast<Int16>(HIWORD(lParam));
            pushEvent(event);
            break;
        }

        // Mouse right button down event
        case WM_RBUTTONDOWN :
        {
            Event event;
            event.type               = Event::MouseButtonPressed;
            event.mouseButton.button = Mouse::Right;
            event.mouseButton.x      = static_cast<Int16>(LOWORD(lParam));
            event.mouseButton.y      = static_cast<Int16>(HIWORD(lParam));
            pushEvent(event);
            break;
        }

        // Mouse right button up event
        case WM_RBUTTONUP :
        {
            Event event;
            event.type               = Event::MouseButtonReleased;
            event.mouseButton.button = Mouse::Right;
            event.mouseButton.x      = static_cast<Int16>(LOWORD(lParam));
            event.mouseButton.y      = static_cast<Int16>(HIWORD(lParam));
            pushEvent(event);
            break;
        }

        // Mouse wheel button down event
        case WM_MBUTTONDOWN :
        {
            Event event;
            event.type               = Event::MouseButtonPressed;
            event.mouseButton.button = Mouse::Middle;
            event.mouseButton.x      = static_cast<Int16>(LOWORD(lParam));
            event.mouseButton.y      = static_cast<Int16>(HIWORD(lParam));
            pushEvent(event);
            break;
        }

        // Mouse wheel button up event
        case WM_MBUTTONUP :
        {
            Event event;
            event.type               = Event::MouseButtonReleased;
            event.mouseButton.button = Mouse::Middle;
            event.mouseButton.x      = static_cast<Int16>(LOWORD(lParam));
            event.mouseButton.y      = static_cast<Int16>(HIWORD(lParam));
            pushEvent(event);
            break;
        }

        // Mouse X button down event
        case WM_XBUTTONDOWN :
        {
            Event event;
            event.type               = Event::MouseButtonPressed;
            event.mouseButton.button = HIWORD(wParam) == XBUTTON1 ? Mouse::XButton1 : Mouse::XButton2;
            event.mouseButton.x      = static_cast<Int16>(LOWORD(lParam));
            event.mouseButton.y      = static_cast<Int16>(HIWORD(lParam));
            pushEvent(event);
            break;
        }

        // Mouse X button up event
        case WM_XBUTTONUP :
        {
            Event event;
            event.type               = Event::MouseButtonReleased;
            event.mouseButton.button = HIWORD(wParam) == XBUTTON1 ? Mouse::XButton1 : Mouse::XButton2;
            event.mouseButton.x      = static_cast<Int16>(LOWORD(lParam));
            event.mouseButton.y      = static_cast<Int16>(HIWORD(lParam));
            pushEvent(event);
            break;
        }

        // Mouse leave event
        case WM_MOUSELEAVE :
        {
            // Avoid this firing a second time in case the cursor is dragged outside
            if (m_mouseInside)
            {
                m_mouseInside = false;

                // Generate a MouseLeft event
                Event event;
                event.type = Event::MouseLeft;
                pushEvent(event);
            }
            break;
        }

        // Mouse move event
        case WM_MOUSEMOVE :
        {
            // Extract the mouse local coordinates
            int x = static_cast<Int16>(LOWORD(lParam));
            int y = static_cast<Int16>(HIWORD(lParam));

            // Get the client area of the window
            RECT area;
            GetClientRect(m_handle, &area);

            // Capture the mouse in case the user wants to drag it outside
            if ((wParam & (MK_LBUTTON | MK_MBUTTON | MK_RBUTTON | MK_XBUTTON1 | MK_XBUTTON2)) == 0)
            {
                // Only release the capture if we really have it
                if (GetCapture() == m_handle)
                    ReleaseCapture();
            }
            else if (GetCapture() != m_handle)
            {
                // Set the capture to continue receiving mouse events
                SetCapture(m_handle);
            }

            // If the cursor is outside the client area...
            if ((x < area.left) || (x > area.right) || (y < area.top) || (y > area.bottom))
            {
                // and it used to be inside, the mouse left it.
                if (m_mouseInside)
                {
                    m_mouseInside = false;

                    // No longer care for the mouse leaving the window
                    setTracking(false);

                    // Generate a MouseLeft event
                    Event event;
                    event.type = Event::MouseLeft;
                    pushEvent(event);
                }
            }
            else
            {
                // and vice-versa
                if (!m_mouseInside)
                {
                    m_mouseInside = true;

                    // Look for the mouse leaving the window
                    setTracking(true);

                    // Generate a MouseEntered event
                    Event event;
                    event.type = Event::MouseEntered;
                    pushEvent(event);
                }
            }

            // Generate a MouseMove event
            Event event;
            event.type        = Event::MouseMoved;
            event.mouseMove.x = x;
            event.mouseMove.y = y;
            pushEvent(event);
            break;
        }
    }
}


////////////////////////////////////////////////////////////
Keyboard::Key WindowImplWin32::virtualKeyCodeToSF(WPARAM key, LPARAM flags)
{
    switch (key)
    {
        // Check the scancode to distinguish between left and right shift
        case VK_SHIFT :
        {
            static UINT lShift = MapVirtualKeyW(VK_LSHIFT, MAPVK_VK_TO_VSC);
            UINT scancode = static_cast<UINT>((flags & (0xFF << 16)) >> 16);
            return scancode == lShift ? Keyboard::LShift : Keyboard::RShift;
        }

        // Check the "extended" flag to distinguish between left and right alt
        case VK_MENU : return (HIWORD(flags) & KF_EXTENDED) ? Keyboard::RAlt : Keyboard::LAlt;

        // Check the "extended" flag to distinguish between left and right control
        case VK_CONTROL : return (HIWORD(flags) & KF_EXTENDED) ? Keyboard::RControl : Keyboard::LControl;

        // Other keys are reported properly
        case VK_LWIN :       return Keyboard::LSystem;
        case VK_RWIN :       return Keyboard::RSystem;
        case VK_APPS :       return Keyboard::Menu;
        case VK_OEM_1 :      return Keyboard::SemiColon;
        case VK_OEM_2 :      return Keyboard::Slash;
        case VK_OEM_PLUS :   return Keyboard::Equal;
        case VK_OEM_MINUS :  return Keyboard::Dash;
        case VK_OEM_4 :      return Keyboard::LBracket;
        case VK_OEM_6 :      return Keyboard::RBracket;
        case VK_OEM_COMMA :  return Keyboard::Comma;
        case VK_OEM_PERIOD : return Keyboard::Period;
        case VK_OEM_7 :      return Keyboard::Quote;
        case VK_OEM_5 :      return Keyboard::BackSlash;
        case VK_OEM_3 :      return Keyboard::Tilde;
        case VK_ESCAPE :     return Keyboard::Escape;
        case VK_SPACE :      return Keyboard::Space;
        case VK_RETURN :     return Keyboard::Return;
        case VK_BACK :       return Keyboard::BackSpace;
        case VK_TAB :        return Keyboard::Tab;
        case VK_PRIOR :      return Keyboard::PageUp;
        case VK_NEXT :       return Keyboard::PageDown;
        case VK_END :        return Keyboard::End;
        case VK_HOME :       return Keyboard::Home;
        case VK_INSERT :     return Keyboard::Insert;
        case VK_DELETE :     return Keyboard::Delete;
        case VK_ADD :        return Keyboard::Add;
        case VK_SUBTRACT :   return Keyboard::Subtract;
        case VK_MULTIPLY :   return Keyboard::Multiply;
        case VK_DIVIDE :     return Keyboard::Divide;
        case VK_PAUSE :      return Keyboard::Pause;
        case VK_F1 :         return Keyboard::F1;
        case VK_F2 :         return Keyboard::F2;
        case VK_F3 :         return Keyboard::F3;
        case VK_F4 :         return Keyboard::F4;
        case VK_F5 :         return Keyboard::F5;
        case VK_F6 :         return Keyboard::F6;
        case VK_F7 :         return Keyboard::F7;
        case VK_F8 :         return Keyboard::F8;
        case VK_F9 :         return Keyboard::F9;
        case VK_F10 :        return Keyboard::F10;
        case VK_F11 :        return Keyboard::F11;
        case VK_F12 :        return Keyboard::F12;
        case VK_F13 :        return Keyboard::F13;
        case VK_F14 :        return Keyboard::F14;
        case VK_F15 :        return Keyboard::F15;
        case VK_LEFT :       return Keyboard::Left;
        case VK_RIGHT :      return Keyboard::Right;
        case VK_UP :         return Keyboard::Up;
        case VK_DOWN :       return Keyboard::Down;
        case VK_NUMPAD0 :    return Keyboard::Numpad0;
        case VK_NUMPAD1 :    return Keyboard::Numpad1;
        case VK_NUMPAD2 :    return Keyboard::Numpad2;
        case VK_NUMPAD3 :    return Keyboard::Numpad3;
        case VK_NUMPAD4 :    return Keyboard::Numpad4;
        case VK_NUMPAD5 :    return Keyboard::Numpad5;
        case VK_NUMPAD6 :    return Keyboard::Numpad6;
        case VK_NUMPAD7 :    return Keyboard::Numpad7;
        case VK_NUMPAD8 :    return Keyboard::Numpad8;
        case VK_NUMPAD9 :    return Keyboard::Numpad9;
        case 'A' :           return Keyboard::A;
        case 'Z' :           return Keyboard::Z;
        case 'E' :           return Keyboard::E;
        case 'R' :           return Keyboard::R;
        case 'T' :           return Keyboard::T;
        case 'Y' :           return Keyboard::Y;
        case 'U' :           return Keyboard::U;
        case 'I' :           return Keyboard::I;
        case 'O' :           return Keyboard::O;
        case 'P' :           return Keyboard::P;
        case 'Q' :           return Keyboard::Q;
        case 'S' :           return Keyboard::S;
        case 'D' :           return Keyboard::D;
        case 'F' :           return Keyboard::F;
        case 'G' :           return Keyboard::G;
        case 'H' :           return Keyboard::H;
        case 'J' :           return Keyboard::J;
        case 'K' :           return Keyboard::K;
        case 'L' :           return Keyboard::L;
        case 'M' :           return Keyboard::M;
        case 'W' :           return Keyboard::W;
        case 'X' :           return Keyboard::X;
        case 'C' :           return Keyboard::C;
        case 'V' :           return Keyboard::V;
        case 'B' :           return Keyboard::B;
        case 'N' :           return Keyboard::N;
        case '0' :           return Keyboard::Num0;
        case '1' :           return Keyboard::Num1;
        case '2' :           return Keyboard::Num2;
        case '3' :           return Keyboard::Num3;
        case '4' :           return Keyboard::Num4;
        case '5' :           return Keyboard::Num5;
        case '6' :           return Keyboard::Num6;
        case '7' :           return Keyboard::Num7;
        case '8' :           return Keyboard::Num8;
        case '9' :           return Keyboard::Num9;
    }

    return Keyboard::Unknown;
}


////////////////////////////////////////////////////////////
LRESULT CALLBACK WindowImplWin32::globalOnEvent(HWND handle, UINT message, WPARAM wParam, LPARAM lParam)
{
    // Associate handle and Window instance when the creation message is received
    if (message == WM_CREATE)
    {
        // Get WindowImplWin32 instance (it was passed as the last argument of CreateWindow)
        LONG_PTR window = (LONG_PTR)reinterpret_cast<CREATESTRUCT*>(lParam)->lpCreateParams;

        // Set as the "user data" parameter of the window
        SetWindowLongPtrW(handle, GWLP_USERDATA, window);
    }

    // Get the WindowImpl instance corresponding to the window handle
    WindowImplWin32* window = handle ? reinterpret_cast<WindowImplWin32*>(GetWindowLongPtr(handle, GWLP_USERDATA)) : NULL;

    // Forward the event to the appropriate function
    if (window)
    {
        window->processEvent(message, wParam, lParam);

        if (window->m_callback)
            return CallWindowProcW(reinterpret_cast<WNDPROC>(window->m_callback), handle, message, wParam, lParam);
    }

    // We don't forward the WM_CLOSE message to prevent the OS from automatically destroying the window
    if (message == WM_CLOSE)
        return 0;

    // Don't forward the menu system command, so that pressing ALT or F10 doesn't steal the focus
    if ((message == WM_SYSCOMMAND) && (wParam == SC_KEYMENU))
        return 0;

    return DefWindowProcW(handle, message, wParam, lParam);
}

} // namespace priv

} // namespace sf<|MERGE_RESOLUTION|>--- conflicted
+++ resolved
@@ -708,13 +708,8 @@
             break;
         }
 
-<<<<<<< HEAD
-        // Mouse wheel event
-        case WM_MOUSEWHEEL :
-=======
         // Vertical mouse wheel event
         case WM_MOUSEWHEEL:
->>>>>>> 80214d1c
         {
             // Mouse position is in screen coordinates, convert it to window coordinates
             POINT position;
