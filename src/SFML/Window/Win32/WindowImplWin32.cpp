--- conflicted
+++ resolved
@@ -192,11 +192,7 @@
     int top    = (GetDeviceCaps(screenDC, VERTRES) - static_cast<int>(mode.height)) / 2;
     int width  = static_cast<int>(mode.width);
     int height = static_cast<int>(mode.height);
-<<<<<<< HEAD
     ReleaseDC(nullptr, screenDC);
-=======
-    ReleaseDC(NULL, screenDC);
->>>>>>> 6cf124db
 
     // Choose the window style according to the Style parameter
     DWORD win32Style = WS_VISIBLE;
@@ -380,11 +376,7 @@
     }
 
     // Create the icon from the pixel array
-<<<<<<< HEAD
     m_icon = CreateIcon(GetModuleHandleW(nullptr), static_cast<int>(width), static_cast<int>(height), 1, 32, nullptr, &iconPixels[0]);
-=======
-    m_icon = CreateIcon(GetModuleHandleW(NULL), static_cast<int>(width), static_cast<int>(height), 1, 32, NULL, &iconPixels[0]);
->>>>>>> 6cf124db
 
     // Set it as both big and small icon of the window
     if (m_icon)
