////////////////////////////////////////////////////////////
//
// SFML - Simple and Fast Multimedia Library
// Copyright (C) 2007-2021 Laurent Gomila (laurent@sfml-dev.org)
//
// This software is provided 'as-is', without any express or implied warranty.
// In no event will the authors be held liable for any damages arising from the use of this software.
//
// Permission is granted to anyone to use this software for any purpose,
// including commercial applications, and to alter it and redistribute it freely,
// subject to the following restrictions:
//
// 1. The origin of this software must not be misrepresented;
//    you must not claim that you wrote the original software.
//    If you use this software in a product, an acknowledgment
//    in the product documentation would be appreciated but is not required.
//
// 2. Altered source versions must be plainly marked as such,
//    and must not be misrepresented as being the original software.
//
// 3. This notice may not be removed or altered from any source distribution.
//
////////////////////////////////////////////////////////////

#ifndef SFML_WINDOWIMPLWIN32_HPP
#define SFML_WINDOWIMPLWIN32_HPP

////////////////////////////////////////////////////////////
// Headers
////////////////////////////////////////////////////////////
#include <SFML/Window/Event.hpp>
#include <SFML/Window/WindowImpl.hpp>
#include <SFML/System/String.hpp>
#include <windows.h>


namespace sf
{
namespace priv
{
////////////////////////////////////////////////////////////
/// \brief Windows implementation of WindowImpl
///
////////////////////////////////////////////////////////////
class WindowImplWin32 : public WindowImpl
{
public:

    ////////////////////////////////////////////////////////////
    /// \brief Construct the window implementation from an existing control
    ///
    /// \param handle Platform-specific handle of the control
    ///
    ////////////////////////////////////////////////////////////
    WindowImplWin32(WindowHandle handle);

    ////////////////////////////////////////////////////////////
    /// \brief Create the window implementation
    ///
    /// \param mode  Video mode to use
    /// \param title Title of the window
    /// \param style Window style
    /// \param settings Additional settings for the underlying OpenGL context
    ///
    ////////////////////////////////////////////////////////////
    WindowImplWin32(VideoMode mode, const String& title, Uint32 style, const ContextSettings& settings);

    ////////////////////////////////////////////////////////////
    /// \brief Destructor
    ///
    ////////////////////////////////////////////////////////////
    ~WindowImplWin32() override;

    ////////////////////////////////////////////////////////////
    /// \brief Get the OS-specific handle of the window
    ///
    /// \return Handle of the window
    ///
    ////////////////////////////////////////////////////////////
<<<<<<< HEAD
    WindowHandle getSystemHandle() const override;
=======
    [[nodiscard]] virtual WindowHandle getSystemHandle() const;
>>>>>>> f0a2ce1e

    ////////////////////////////////////////////////////////////
    /// \brief Get the position of the window
    ///
    /// \return Position of the window, in pixels
    ///
    ////////////////////////////////////////////////////////////
<<<<<<< HEAD
    Vector2i getPosition() const override;
=======
    [[nodiscard]] virtual Vector2i getPosition() const;
>>>>>>> f0a2ce1e

    ////////////////////////////////////////////////////////////
    /// \brief Change the position of the window on screen
    ///
    /// \param position New position of the window, in pixels
    ///
    ////////////////////////////////////////////////////////////
    void setPosition(const Vector2i& position) override;

    ////////////////////////////////////////////////////////////
    /// \brief Get the client size of the window
    ///
    /// \return Size of the window, in pixels
    ///
    ////////////////////////////////////////////////////////////
<<<<<<< HEAD
    Vector2u getSize() const override;
=======
    [[nodiscard]] virtual Vector2u getSize() const;
>>>>>>> f0a2ce1e

    ////////////////////////////////////////////////////////////
    /// \brief Change the size of the rendering region of the window
    ///
    /// \param size New size, in pixels
    ///
    ////////////////////////////////////////////////////////////
    void setSize(const Vector2u& size) override;

    ////////////////////////////////////////////////////////////
    /// \brief Change the title of the window
    ///
    /// \param title New title
    ///
    ////////////////////////////////////////////////////////////
    void setTitle(const String& title) override;

    ////////////////////////////////////////////////////////////
    /// \brief Change the window's icon
    ///
    /// \param width  Icon's width, in pixels
    /// \param height Icon's height, in pixels
    /// \param pixels Pointer to the pixels in memory, format must be RGBA 32 bits
    ///
    ////////////////////////////////////////////////////////////
    void setIcon(unsigned int width, unsigned int height, const Uint8* pixels) override;

    ////////////////////////////////////////////////////////////
    /// \brief Show or hide the window
    ///
    /// \param visible True to show, false to hide
    ///
    ////////////////////////////////////////////////////////////
    void setVisible(bool visible) override;

    ////////////////////////////////////////////////////////////
    /// \brief Show or hide the mouse cursor
    ///
    /// \param visible True to show, false to hide
    ///
    ////////////////////////////////////////////////////////////
    void setMouseCursorVisible(bool visible) override;

    ////////////////////////////////////////////////////////////
    /// \brief Grab or release the mouse cursor
    ///
    /// \param grabbed True to enable, false to disable
    ///
    ////////////////////////////////////////////////////////////
    void setMouseCursorGrabbed(bool grabbed) override;

    ////////////////////////////////////////////////////////////
    /// \brief Set the displayed cursor to a native system cursor
    ///
    /// \param cursor Native system cursor type to display
    ///
    ////////////////////////////////////////////////////////////
    void setMouseCursor(const CursorImpl& cursor) override;

    ////////////////////////////////////////////////////////////
    /// \brief Enable or disable automatic key-repeat
    ///
    /// \param enabled True to enable, false to disable
    ///
    ////////////////////////////////////////////////////////////
    void setKeyRepeatEnabled(bool enabled) override;

    ////////////////////////////////////////////////////////////
    /// \brief Request the current window to be made the active
    ///        foreground window
    ///
    ////////////////////////////////////////////////////////////
    void requestFocus() override;

    ////////////////////////////////////////////////////////////
    /// \brief Check whether the window has the input focus
    ///
    /// \return True if window has focus, false otherwise
    ///
    ////////////////////////////////////////////////////////////
<<<<<<< HEAD
    bool hasFocus() const override;
=======
    [[nodiscard]] virtual bool hasFocus() const;
>>>>>>> f0a2ce1e

protected:

    ////////////////////////////////////////////////////////////
    /// \brief Process incoming events from the operating system
    ///
    ////////////////////////////////////////////////////////////
    void processEvents() override;

private:

    ////////////////////////////////////////////////////////////
    /// Register the window class
    ///
    ////////////////////////////////////////////////////////////
    void registerWindowClass();

    ////////////////////////////////////////////////////////////
    /// \brief Switch to fullscreen mode
    ///
    /// \param mode Video mode to switch to
    ///
    ////////////////////////////////////////////////////////////
    void switchToFullscreen(const VideoMode& mode);

    ////////////////////////////////////////////////////////////
    /// \brief Free all the graphical resources attached to the window
    ///
    ////////////////////////////////////////////////////////////
    void cleanup();

    ////////////////////////////////////////////////////////////
    /// \brief Process a Win32 event
    ///
    /// \param message Message to process
    /// \param wParam  First parameter of the event
    /// \param lParam  Second parameter of the event
    ///
    ////////////////////////////////////////////////////////////
    void processEvent(UINT message, WPARAM wParam, LPARAM lParam);

    ////////////////////////////////////////////////////////////
    /// \brief Enables or disables tracking for the mouse cursor leaving the window
    ///
    /// \param track True to enable, false to disable
    ///
    ////////////////////////////////////////////////////////////
    void setTracking(bool track);

    ////////////////////////////////////////////////////////////
    /// \brief Grab or release the mouse cursor
    ///
    /// This is not to be confused with setMouseCursorGrabbed.
    /// Here m_cursorGrabbed is not modified; it is used,
    /// for example, to release the cursor when switching to
    /// another application.
    ///
    /// \param grabbed True to enable, false to disable
    ///
    ////////////////////////////////////////////////////////////
    void grabCursor(bool grabbed);

    ////////////////////////////////////////////////////////////
    /// \brief Convert a Win32 virtual key code to a SFML key code
    ///
    /// \param key   Virtual key code to convert
    /// \param flags Additional flags
    ///
    /// \return SFML key code corresponding to the key
    ///
    ////////////////////////////////////////////////////////////
    static Keyboard::Key virtualKeyCodeToSF(WPARAM key, LPARAM flags);

    ////////////////////////////////////////////////////////////
    /// \brief Function called whenever one of our windows receives a message
    ///
    /// \param handle  Win32 handle of the window
    /// \param message Message received
    /// \param wParam  First parameter of the message
    /// \param lParam  Second parameter of the message
    ///
    /// \return True to discard the event after it has been processed
    ///
    ////////////////////////////////////////////////////////////
    static LRESULT CALLBACK globalOnEvent(HWND handle, UINT message, WPARAM wParam, LPARAM lParam);

    ////////////////////////////////////////////////////////////
    // Member data
    ////////////////////////////////////////////////////////////
    HWND     m_handle;           //!< Win32 handle of the window
    LONG_PTR m_callback;         //!< Stores the original event callback function of the control
    bool     m_cursorVisible;    //!< Is the cursor visible or hidden?
    HCURSOR  m_lastCursor;       //!< Last cursor used -- this data is not owned by the window and is required to be always valid
    HICON    m_icon;             //!< Custom icon assigned to the window
    bool     m_keyRepeatEnabled; //!< Automatic key-repeat state for keydown events
    Vector2u m_lastSize;         //!< The last handled size of the window
    bool     m_resizing;         //!< Is the window being resized?
    Uint16   m_surrogate;        //!< First half of the surrogate pair, in case we're receiving a Unicode character in two events
    bool     m_mouseInside;      //!< Mouse is inside the window?
    bool     m_fullscreen;       //!< Is the window fullscreen?
    bool     m_cursorGrabbed;    //!< Is the mouse cursor trapped?
};

} // namespace priv

} // namespace sf

#endif // SFML_WINDOWIMPLWIN32_HPP<|MERGE_RESOLUTION|>--- conflicted
+++ resolved
@@ -77,11 +77,7 @@
     /// \return Handle of the window
     ///
     ////////////////////////////////////////////////////////////
-<<<<<<< HEAD
-    WindowHandle getSystemHandle() const override;
-=======
-    [[nodiscard]] virtual WindowHandle getSystemHandle() const;
->>>>>>> f0a2ce1e
+    [[nodiscard]] virtual WindowHandle getSystemHandle() const override;
 
     ////////////////////////////////////////////////////////////
     /// \brief Get the position of the window
@@ -89,11 +85,7 @@
     /// \return Position of the window, in pixels
     ///
     ////////////////////////////////////////////////////////////
-<<<<<<< HEAD
-    Vector2i getPosition() const override;
-=======
-    [[nodiscard]] virtual Vector2i getPosition() const;
->>>>>>> f0a2ce1e
+    [[nodiscard]] virtual Vector2i getPosition() const override;
 
     ////////////////////////////////////////////////////////////
     /// \brief Change the position of the window on screen
@@ -109,11 +101,7 @@
     /// \return Size of the window, in pixels
     ///
     ////////////////////////////////////////////////////////////
-<<<<<<< HEAD
-    Vector2u getSize() const override;
-=======
-    [[nodiscard]] virtual Vector2u getSize() const;
->>>>>>> f0a2ce1e
+    [[nodiscard]] virtual Vector2u getSize() const override;
 
     ////////////////////////////////////////////////////////////
     /// \brief Change the size of the rendering region of the window
@@ -194,11 +182,7 @@
     /// \return True if window has focus, false otherwise
     ///
     ////////////////////////////////////////////////////////////
-<<<<<<< HEAD
-    bool hasFocus() const override;
-=======
-    [[nodiscard]] virtual bool hasFocus() const;
->>>>>>> f0a2ce1e
+    [[nodiscard]] virtual bool hasFocus() const override;
 
 protected:
 
