////////////////////////////////////////////////////////////
//
// SFML - Simple and Fast Multimedia Library
// Copyright (C) 2007-2021 Laurent Gomila (laurent@sfml-dev.org)
//
// This software is provided 'as-is', without any express or implied warranty.
// In no event will the authors be held liable for any damages arising from the use of this software.
//
// Permission is granted to anyone to use this software for any purpose,
// including commercial applications, and to alter it and redistribute it freely,
// subject to the following restrictions:
//
// 1. The origin of this software must not be misrepresented;
//    you must not claim that you wrote the original software.
//    If you use this software in a product, an acknowledgment
//    in the product documentation would be appreciated but is not required.
//
// 2. Altered source versions must be plainly marked as such,
//    and must not be misrepresented as being the original software.
//
// 3. This notice may not be removed or altered from any source distribution.
//
////////////////////////////////////////////////////////////

#ifndef SFML_EAGLCONTEXT_HPP
#define SFML_EAGLCONTEXT_HPP

////////////////////////////////////////////////////////////
// Headers
////////////////////////////////////////////////////////////
#include <SFML/Window/GlContext.hpp>
#include <SFML/Window/iOS/ObjCType.hpp>
#include <SFML/System/Vector2.hpp>
#include <SFML/System/Clock.hpp>
#include <glad/gl.h>


SFML_DECLARE_OBJC_CLASS(EAGLContext);
SFML_DECLARE_OBJC_CLASS(SFView);

namespace sf
{
namespace priv
{
class WindowImplUIKit;

////////////////////////////////////////////////////////////
/// \brief iOS (EAGL) implementation of OpenGL contexts
///
////////////////////////////////////////////////////////////
class EaglContext : public GlContext
{
public:

    ////////////////////////////////////////////////////////////
    /// \brief Create a new context, not associated to a window
    ///
<<<<<<< HEAD
    /// \param shared Context to share the new one with (can be nullptr)
=======
    /// \param shared Context to share the new one with (can be a null pointer)
>>>>>>> 245e8c05
    ///
    ////////////////////////////////////////////////////////////
    EaglContext(EaglContext* shared);

    ////////////////////////////////////////////////////////////
    /// \brief Create a new context attached to a window
    ///
    /// \param shared       Context to share the new one with
    /// \param settings     Creation parameters
    /// \param owner        Pointer to the owner window
    /// \param bitsPerPixel Pixel depth, in bits per pixel
    ///
    ////////////////////////////////////////////////////////////
    EaglContext(EaglContext* shared, const ContextSettings& settings,
                const WindowImpl* owner, unsigned int bitsPerPixel);

    ////////////////////////////////////////////////////////////
    /// \brief Create a new context that embeds its own rendering target
    ///
    /// \param shared   Context to share the new one with
    /// \param settings Creation parameters
    /// \param width    Back buffer width, in pixels
    /// \param height   Back buffer height, in pixels
    ///
    ////////////////////////////////////////////////////////////
    EaglContext(EaglContext* shared, const ContextSettings& settings,
                unsigned int width, unsigned int height);

    ////////////////////////////////////////////////////////////
    /// \brief Destructor
    ///
    ////////////////////////////////////////////////////////////
    ~EaglContext();

    ////////////////////////////////////////////////////////////
    /// \brief Get the address of an OpenGL function
    ///
    /// \param name Name of the function to get the address of
    ///
    /// \return Address of the OpenGL function, 0 on failure
    ///
    ////////////////////////////////////////////////////////////
    static GlFunctionPointer getFunction(const char* name);

    ////////////////////////////////////////////////////////////
    /// \brief Recreate the render buffers of the context
    ///
    /// This function must be called whenever the containing view
    /// changes (typically after an orientation change)
    ///
    /// \param glView: Container of the context
    ///
    ////////////////////////////////////////////////////////////
    void recreateRenderBuffers(SFView* glView);

    ////////////////////////////////////////////////////////////
    /// \brief Display what has been rendered to the context so far
    ///
    ////////////////////////////////////////////////////////////
    virtual void display();

    ////////////////////////////////////////////////////////////
    /// \brief Enable or disable vertical synchronization
    ///
    /// Activating vertical synchronization will limit the number
    /// of frames displayed to the refresh rate of the monitor.
    /// This can avoid some visual artifacts, and limit the framerate
    /// to a good value (but not constant across different computers).
    ///
    /// \param enabled: True to enable v-sync, false to deactivate
    ///
    ////////////////////////////////////////////////////////////
    virtual void setVerticalSyncEnabled(bool enabled);

protected:

    ////////////////////////////////////////////////////////////
    /// \brief Activate the context as the current target
    ///        for rendering
    ///
    /// \param current Whether to make the context current or no longer current
    ///
    /// \return True on success, false if any error happened
    ///
    ////////////////////////////////////////////////////////////
    virtual bool makeCurrent(bool current);

private:

    ////////////////////////////////////////////////////////////
    /// \brief Create the context
    ///
<<<<<<< HEAD
    /// \param shared       Context to share the new one with (can be nullptr)
    /// \param window       Window to attach the context to (can be nullptr)
=======
    /// \param shared       Context to share the new one with (can be a null pointer)
    /// \param window       Window to attach the context to (can be a null pointer)
>>>>>>> 245e8c05
    /// \param bitsPerPixel Pixel depth, in bits per pixel
    /// \param settings     Creation parameters
    ///
    ////////////////////////////////////////////////////////////
    void createContext(EaglContext* shared,
                       const WindowImplUIKit* window,
                       unsigned int bitsPerPixel,
                       const ContextSettings& settings);

    ////////////////////////////////////////////////////////////
    // Member data
    ////////////////////////////////////////////////////////////
    EAGLContext* m_context; ///< The internal context
    GLuint m_framebuffer;   ///< Frame buffer associated to the context
    GLuint m_colorbuffer;   ///< Color render buffer
    GLuint m_depthbuffer;   ///< Depth render buffer
    bool m_vsyncEnabled;    ///< Vertical sync activation flag
    Clock m_clock;          ///< Measures the elapsed time for the fake v-sync implementation
};

} // namespace priv

} // namespace sf

#endif // SFML_EAGLCONTEXT_HPP<|MERGE_RESOLUTION|>--- conflicted
+++ resolved
@@ -55,11 +55,7 @@
     ////////////////////////////////////////////////////////////
     /// \brief Create a new context, not associated to a window
     ///
-<<<<<<< HEAD
-    /// \param shared Context to share the new one with (can be nullptr)
-=======
     /// \param shared Context to share the new one with (can be a null pointer)
->>>>>>> 245e8c05
     ///
     ////////////////////////////////////////////////////////////
     EaglContext(EaglContext* shared);
@@ -152,13 +148,8 @@
     ////////////////////////////////////////////////////////////
     /// \brief Create the context
     ///
-<<<<<<< HEAD
-    /// \param shared       Context to share the new one with (can be nullptr)
-    /// \param window       Window to attach the context to (can be nullptr)
-=======
     /// \param shared       Context to share the new one with (can be a null pointer)
     /// \param window       Window to attach the context to (can be a null pointer)
->>>>>>> 245e8c05
     /// \param bitsPerPixel Pixel depth, in bits per pixel
     /// \param settings     Creation parameters
     ///
